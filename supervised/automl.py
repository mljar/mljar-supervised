import os
import sys
import json
import copy
import time
import numpy as np
import pandas as pd
import logging
from tabulate import tabulate

from supervised.algorithms.registry import AlgorithmsRegistry
from supervised.algorithms.registry import BINARY_CLASSIFICATION
from supervised.algorithms.registry import MULTICLASS_CLASSIFICATION
from supervised.algorithms.registry import REGRESSION
from supervised.callbacks.early_stopping import EarlyStopping
from supervised.callbacks.metric_logger import MetricLogger
from supervised.callbacks.learner_time_constraint import LearnerTimeConstraint
from supervised.callbacks.total_time_constraint import TotalTimeConstraint
from supervised.ensemble import Ensemble
from supervised.exceptions import AutoMLException
from supervised.model_framework import ModelFramework
from supervised.preprocessing.exclude_missing_target import ExcludeRowsMissingTarget
from supervised.tuner.data_info import DataInfo
from supervised.tuner.mljar_tuner import MljarTuner
from supervised.utils.additional_metrics import AdditionalMetrics
from supervised.utils.config import mem
from supervised.utils.config import LOG_LEVEL
from supervised.utils.leaderboard_plots import LeaderboardPlots
from supervised.utils.metric import Metric
<<<<<<< HEAD
=======
from supervised.preprocessing.eda import EDA

>>>>>>> ac71cebc

logging.basicConfig(
    format="%(asctime)s %(name)s %(levelname)s %(message)s", level=logging.ERROR
)
logger = logging.getLogger(__name__)
logger.setLevel(LOG_LEVEL)


class AutoML:
    """
    Automated Machine Learning for supervised tasks (binary classification, multiclass classification, regression).
    """

    def __init__(
        self, results_path=None, total_time_limit=30 * 60, mode="Explain", **kwargs
    ):

        """
        Initialize the AutoML object. 
        
        :param results_path: The path with results. 
        If left `None` then the name of directory will be generated, with template: AutoML_{number},
        where the number can be from 1 to 1,000 - depends which direcory name will be available.

        If the `results_path` will point to directory with AutoML results (`params.json` must be present), 
        then all models will be loaded.
        
        :param total_time_limit: The time limit in seconds for AutoML training. 
        It is not used when `model_time_limit` is not `None`.
        
        :params mode

        ## Additional (optional parameters)

        :param model_time_limit: The time limit for training a single model, in seconds. 
        If `model_time_limit` is set, the `total_time_limit` is not respected. 
        The single model can contain several learners.
        The time limit for single learner is computed based on `model_time_limit`.

        For example, in the case of 10-fold cross-validation, one model will have 10 learners. 
        The `model_time_limit` is time for all 10 learners.

        :param algorithms: The list of algorithms that will be used in the training. The algorithms can be:
            [
                "Baseline",
                "Linear",
                "Decision Tree",
                "Random Forest",
                "Extra Trees",
                "LightGBM",
                "Xgboost",
                "CatBoost",
                "Neural Network",
                "Nearest Neighbors",
            ]
        
        :param tuning_mode: The mode for tuning. It can be: `Normal`, `Sport`, `Insane`, `Perfect`. The names are kept the same as in https://mljar.com application.
        
        Each mode describe how many models will be checked:
        
        - `Normal` - about 5-10 models of each algorithm will be trained,
        - `Sport` - about 10-15 models of each algorithm will be trained,
        - `Insane` - about 15-20 models of each algorithm will be trained,
        - `Perfect` - about 25-35 models of each algorithm will be trained.
        
        You can also set how many models will be trained with `set_advanced` method.
        
        :param train_ensemble: If true then at the end of models training the ensemble will be created. (Default is `True`)

        :param stack_models: If true then stacked models will be created. Stack level is 1. (Default is `True`)
        
        :param optimize_metric: The metric to be optimized. (not implemented yet, please left `None`)
        
        :param validation: The JSON with validation type. Right now only Cross-Validation is supported. 
        The example JSON parameters for validation:
        ```
        {"validation_type": "kfold", "k_folds": 5, "shuffle": True, "stratify": True, "random_seed": 123}
        ```
        :param verbose: Not implemented yet.

        :param ml_task: The machine learning task that will be solved. Can be: `"binary_classification", "multiclass_classification", "regression"`.
        If left `None` AutoML will try to guess the task based on target values. 
        If there will be only 2 values in the target, then task will be set to `"binary_classification"`.
        If number of values in the target will be between 2 and 20 (included), then task will be set to `"multiclass_classification"`.
        In all other casses, the task is set to `"regression"`.
        
        :param explain_level: The level of explanations included to each model.
        `explain_level = 0` means no explanations
        `explain_level = 1` means produce importance plot (with permutation method), for decision trees produce tree plots, for linear models save coefficients
        `explain_level = 2` the same as for `1` plus SHAP explanations
        
        :param seed: The seed for random generator.

        """
        logger.debug("AutoML.__init__")

        self._results_path = results_path
        """
        total_time_limit is the time for computing for all models
        model_time_limit is the time for computing a single model
        if model_time_limit is None then its value is computed from total_time_limit
        if total_time_limit is set and model_time_limit is set, then total_time_limit constraint will be omitted
        """
        self._total_time_limit = total_time_limit

        if mode not in ["Explain", "Perform", "Compete"]:
            print("mode should be: Explain, Perform or Compete")
            print("Setting mode=Explain")
            mode = "Explain"

        self._mode = mode

        if self._mode == "Explain":
            self._train_ensemble = True
            self._stack_models = False
            self._validation = {
                "validation_type": "split",
                "train_ratio": 0.75,
                "shuffle": True,
                "stratify": True,
            }
            self._algorithms = [
                "Baseline",
                "Linear",
                "Decision Tree",
                "Random Forest",
                "Xgboost",
                "Neural Network",
            ]
            self._explain_level = 2
            self._start_random_models = 1
            self._hill_climbing_steps = 0
            self._top_models_to_improve = 0
            self._golden_features = False
            self._feature_selection = False
        elif self._mode == "Perform":
            self._train_ensemble = True
            self._stack_models = False
            self._validation = {
                "validation_type": "kfold",
                "k_folds": 5,
                "shuffle": True,
                "stratify": True,
            }
            self._algorithms = [
                "Linear",
                "Random Forest",
                "LightGBM",
                "Xgboost",
                "CatBoost",
                "Neural Network",
            ]
            self._explain_level = 1
            self._start_random_models = 5
            self._hill_climbing_steps = 2
            self._top_models_to_improve = 2
            self._golden_features = True
            self._feature_selection = True
        elif self._mode == "Compete":
            self._train_ensemble = True
            self._stack_models = True
            self._validation = {
                "validation_type": "kfold",
                "k_folds": 10,
                "shuffle": True,
                "stratify": True,
            }
            self._algorithms = [
                "Linear",
                "Decision Tree",
                "Random Forest",
                "Extra Trees",
                "LightGBM",
                "Xgboost",
                "CatBoost",
                "Neural Network",
                "Nearest Neighbors",
            ]
            self._explain_level = 0
            self._start_random_models = 10
            self._hill_climbing_steps = 2
            self._top_models_to_improve = 3
            self._golden_features = True
            self._feature_selection = True

        self._model_time_limit = None
        if "model_time_limit" in kwargs:
            self._model_time_limit = kwargs["model_time_limit"]

        # algorithms are checked during the fit method call,
        # we need to know the data to tell if allgorithm is proper
        if "algorithms" in kwargs:
            self._algorithms = kwargs["algorithms"]

        if "validation" in kwargs:
            self._validation = kwargs["validation"]

        if "train_ensemble" in kwargs:
            self._train_ensemble = kwargs["train_ensemble"]

        if "stack_models" in kwargs:
            self._stack_models = kwargs["stack_models"]

        if "explain_level" in kwargs:
            self._explain_level = kwargs["explain_level"]

        self._ml_task = None
        if "ml_task" in kwargs:
            self._ml_task = kwargs["ml_task"]

        self._user_set_optimize_metric = None
        if "optimize_metric" in kwargs:
            self._user_set_optimize_metric = kwargs["optimize_metric"]

        if "tuning_mode" in kwargs:
            self.set_tuning_mode(kwargs["tuning_mode"])

        if "golden_features" in kwargs:
            self._golden_features = kwargs["golden_features"]

        if "feature_selection" in kwargs:
            self._feature_selection = kwargs["feature_selection"]

        self._verbose = True
        if "verbose" is kwargs:
            self._verbose = kwargs["verbose"]

        self._seed = 1234
        if "seed" in kwargs:
            self._seed = kwargs["seed"]

        self._tuner_params = {
            "start_random_models": self._start_random_models,
            "hill_climbing_steps": self._hill_climbing_steps,
            "top_models_to_improve": self._top_models_to_improve,
        }
        self._models = []  # instances of iterative learner framework or ensemble

        # it is instance of model framework or ensemble
        self._best_model = None
        self._verbose = True

        self._fit_time = None
        self._models_train_time = {}
        self._threshold = None
        self._metrics_details = None
        self._max_metrics = None
        self._confusion_matrix = None

        self._X_train_path, self._y_train_path = None, None
        self._X_validation_path, self._y_validation_path = None, None

        self._data_info = None
        self._model_paths = []
        self._stacked_models = None

        self._fit_level = None
        self._time_spend = {}
        self._start_time = time.time()  # it will be updated in `fit` method

        if self._validation["validation_type"] != "kfold" and self._stack_models:
            print(
                "Models cannot be stacked. Please set validation to k-fold to stack models."
            )
            # stacking only available of k-fold validation
            self._stack_models = False

        # this should be last in the constrcutor
        # in case there is a dir, it might load models
        self._set_results_dir()

    def set_tuning_mode(self, mode="Normal"):
        if mode == "Sport":
            self._start_random_models = 10
            self._hill_climbing_steps = 2
            self._top_models_to_improve = 3
        elif mode == "Insane":
            self._start_random_models = 15
            self._hill_climbing_steps = 3
            self._top_models_to_improve = 4
        elif mode == "Perfect":
            self._start_random_models = 25
            self._hill_climbing_steps = 5
            self._top_models_to_improve = 5
        else:  # Normal
            self._start_random_models = 5
            self._hill_climbing_steps = 1
            self._top_models_to_improve = 2
        self._tuner_params = {
            "start_random_models": self._start_random_models,
            "hill_climbing_steps": self._hill_climbing_steps,
            "top_models_to_improve": self._top_models_to_improve,
        }

    def set_advanced(
        self, start_random_models=1, hill_climbing_steps=0, top_models_to_improve=0
    ):
        """
        Advanced set of tuning parameters. 

        :param start_random_models: Number of not-so-random models to check for each algorithm.
        :param hill_climbing_steps: Number of hill climbing steps during tuning.
        :param top_models_to_improve: Number of top models (of each algorithm) which will be considered for improving in hill climbing steps.
        """
        self._start_random_models = start_random_models
        self._hill_climbing_steps = hill_climbing_steps
        self._top_models_to_improve = top_models_to_improve
        self._tuner_params = {
            "start_random_models": self._start_random_models,
            "hill_climbing_steps": self._hill_climbing_steps,
            "top_models_to_improve": self._top_models_to_improve,
        }

    def _set_results_dir(self):
        if self._results_path is None:
            found = False
            for i in range(1, 10001):
                self._results_path = f"AutoML_{i}"
                if not os.path.exists(self._results_path):
                    found = True
                    break
            if not found:
                raise AutoMLException("Cannot create directory for AutoML results")

        if os.path.exists(self._results_path) and os.path.exists(
            os.path.join(self._results_path, "params.json")
        ):
            print(f"Directory {self._results_path} already exists")
            self.load()
        elif self._results_path is not None:

            if not os.path.exists(self._results_path):
                print(f"Create directory {self._results_path}")
                try:
                    os.mkdir(self._results_path)
                except Exception as e:
                    raise AutoMLException(
                        f"Cannot create directory {self._results_path}"
                    )
            elif os.path.exists(self._results_path) and len(
                os.listdir(self._results_path)
            ):
                raise AutoMLException(
                    f"Cannot set directory for AutoML. Directory {self._results_path} is not empty."
                )
        else:
            raise AutoMLException("Cannot set directory for AutoML results")

    def load(self):
        logger.info("Loading AutoML models ...")
        try:
            params = json.load(open(os.path.join(self._results_path, "params.json")))

            self._model_paths = params["saved"]
            self._ml_task = params["ml_task"]
            self._optimize_metric = params["optimize_metric"]
            stacked_models = params.get("stacked")

            models_map = {}
            for model_path in self._model_paths:
                if model_path.endswith("Ensemble") or model_path.endswith(
                    "Ensemble_Stacked"
                ):
                    ens = Ensemble.load(model_path, models_map)
                    self._models += [ens]
                    models_map[ens.get_name()] = ens
                else:
                    m = ModelFramework.load(model_path)
                    self._models += [m]
                    models_map[m.get_name()] = m

            if stacked_models is not None:
                self._stacked_models = []
                for stacked_model_name in stacked_models:
                    self._stacked_models += [models_map[stacked_model_name]]

            best_model_name = None
            with open(os.path.join(self._results_path, "best_model.txt"), "r") as fin:
                best_model_name = fin.read()

            self._best_model = models_map[best_model_name]

            data_info_path = os.path.join(self._results_path, "data_info.json")
            self._data_info = json.load(open(data_info_path))
        except Exception as e:
            raise AutoMLException(f"Cannot load AutoML directory. {str(e)}")

    def get_leaderboard(self):
        ldb = {
            "name": [],
            "model_type": [],
            "metric_type": [],
            "metric_value": [],
            "train_time": [],
        }
        for m in self._models:
            ldb["name"] += [m.get_name()]
            ldb["model_type"] += [m.get_type()]
            ldb["metric_type"] += [self._optimize_metric]
            ldb["metric_value"] += [m.get_final_loss()]
            ldb["train_time"] += [np.round(m.get_train_time(), 2)]
        return pd.DataFrame(ldb)

    def keep_model(self, model):
        if model is None:
            return
        self._models += [model]
        self.verbose_print(
            "{} final {} {} time {} seconds".format(
                model.get_name(),
                self._optimize_metric,
                model.get_final_loss(),
                np.round(model.get_train_time(), 2),
            )
        )
        self.log_train_time(model.get_type(), model.get_train_time())

    def _get_learner_time_limit(self, model_type):

        logger.debug(
            f"Fit level: {self._fit_level}, model type: {model_type}. "
            + f"Time spend: {json.dumps(self._time_spend, indent=4)}"
        )

        if self._model_time_limit is not None:
            k = self._validation.get("k_folds", 1.0)
            return self._model_time_limit / k

        if self._fit_level == "simple_algorithms":
            return None
        if self._fit_level == "default_algorithms":
            return None

        tune_algorithms = [
            a
            for a in self._algorithms
            if a not in ["Baseline", "Linear", "Decision Tree", "Nearest Neighbors"]
        ]
        tune_algs_cnt = len(tune_algorithms)
        if tune_algs_cnt == 0:
            return None

        time_elapsed = time.time() - self._start_time
        time_left = self._total_time_limit - time_elapsed

        k_folds = self._validation.get("k_folds", 1.0)

        if self._fit_level == "not_so_random":
            tt = (
                self._total_time_limit
                - self._time_spend["simple_algorithms"]
                - self._time_spend["default_algorithms"]
            )
            if self._stack_models:
                tt *= (
                    0.6
                )  # leave some time for stacking (approx. 40% for stacking of time left)
            tt /= 2.0  # leave some time for hill-climbing
            tt /= tune_algs_cnt  # give time equally for each algorithm
            tt /= k_folds  # time is per learner (per fold)
            return tt

        if self._fit_level == "hill_climbing":
            tt = (
                self._total_time_limit
                - self._time_spend["simple_algorithms"]
                - self._time_spend["default_algorithms"]
                - self._time_spend["not_so_random"]
            )
            if self._stack_models:
                tt *= (
                    0.4
                )  # leave some time for stacking (approx. 60% for stacking of time left)
            tt /= tune_algs_cnt  # give time equally for each algorithm
            tt /= k_folds  # time is per learner (per fold)
            return tt

        if self._stack_models and self._fit_level == "stack":
            tt = time_left
            tt /= tune_algs_cnt  # give time equally for each algorithm
            tt /= k_folds  # time is per learner (per fold)
            return tt

    def train_model(self, params):

        model_path = os.path.join(self._results_path, params["name"])
        early_stop = EarlyStopping(
            {"metric": {"name": self._optimize_metric}, "log_to_dir": model_path}
        )

        learner_time_constraint = LearnerTimeConstraint(
            {
                "learner_time_limit": self._get_learner_time_limit(
                    params["learner"]["model_type"]
                ),
                "min_steps": params["additional"].get("min_steps"),
            }
        )

        total_time_constraint = TotalTimeConstraint(
            {
                "total_time_limit": self._total_time_limit
                if self._model_time_limit is None
                else None,
                "total_time_start": self._start_time,
            }
        )

        mf = ModelFramework(
            params,
            callbacks=[early_stop, learner_time_constraint, total_time_constraint],
        )

        if self._enough_time_to_train(mf.get_type()):

            # self.verbose_print(params["name"] + " training start ...")
            logger.info(
                f"Train model #{len(self._models)+1} / Model name: {params['name']}"
            )

            try:
                os.mkdir(model_path)
            except Exception as e:
                raise AutoMLException(f"Cannot create directory {model_path}")

            mf.train(model_path)

            mf.save(model_path)
            self._model_paths += [model_path]

            self.keep_model(mf)

            # save the best one in the case the training will be interrupted
            self.select_and_save_best()
        else:
            logger.info(f"Cannot train {mf.get_type()} because of time constraint")
        # self._progress_bar.update(1)

    def verbose_print(self, msg):
        if self._verbose:
            # self._progress_bar.write(msg)
            print(msg)

    def log_train_time(self, model_type, train_time):
        if model_type in self._models_train_time:
            self._models_train_time[model_type] += [train_time]
        else:
            self._models_train_time[model_type] = [train_time]

    def _enough_time_to_train(self, model_type):
        # if model_time_limit is set, train every model
        # do not apply total_time_limit
        if self._model_time_limit is not None:
            return True
        # no total time limit, just train, dont ask
        if self._total_time_limit is None:
            return True

        total_time_spend = time.time() - self._start_time
        # no time left, do not train more models, sorry ...
        time_left = self._total_time_limit - total_time_spend
        if time_left < 0:
            return False

        # there is still time and model_type was not tested yet
        # we should try it
        if time_left > 0 and model_type not in self._models_train_time:
            return True

        # check the fit level type
        # we dont want to spend too much time on one level

        if self._fit_level == "not_so_random":

            time_should_use = (
                self._total_time_limit
                - self._time_spend["simple_algorithms"]
                - self._time_spend["default_algorithms"]
            )
            if self._stack_models:
                time_should_use *= 0.6  # leave time for stacking
            if self._hill_climbing_steps > 0:
                time_should_use /= 2.0  # leave time for hill-climbing

            if (
                total_time_spend
                > time_should_use
                + self._time_spend["simple_algorithms"]
                + self._time_spend["default_algorithms"]
            ):
                return False

        ##################
        # hill climbing check

        if self._fit_level == "hill_climbing":

            time_should_use = (
                self._total_time_limit
                - self._time_spend["simple_algorithms"]
                - self._time_spend["default_algorithms"]
                - self._time_spend["not_so_random"]
            )
            if self._stack_models:
                time_should_use *= 0.4  # leave time for stacking

            if (
                total_time_spend
                > time_should_use
                + self._time_spend["simple_algorithms"]
                + self._time_spend["default_algorithms"]
                + self._time_spend["not_so_random"]
            ):
                return False

        model_total_time_spend = (
            0
            if model_type not in self._models_train_time
            else np.sum(self._models_train_time[model_type])
        )
        model_mean_time_spend = (
            0
            if model_type not in self._models_train_time
            else np.mean(self._models_train_time[model_type])
        )

        algo_cnt = float(len(self._algorithms))
        for a in ["Baseline", "Decision Tree", "Linear", "Nearest Neighbors"]:
            if a in self._algorithms:
                algo_cnt -= 1.0
        if algo_cnt < 1.0:
            algo_cnt = 1.0

        model_time_left = time_left / algo_cnt
        if model_mean_time_spend <= model_time_left:
            return True

        return False

    def ensemble_step(self, is_stacked=False):
        if self._train_ensemble and len(self._models) > 1:
            self.ensemble = Ensemble(
                self._optimize_metric, self._ml_task, is_stacked=is_stacked
            )
            oofs, target = self.ensemble.get_oof_matrix(self._models)
            self.ensemble.fit(oofs, target)
            self.keep_model(self.ensemble)

            ensemble_path = os.path.join(
                self._results_path, "Ensemble_Stacked" if is_stacked else "Ensemble"
            )
            try:
                os.mkdir(ensemble_path)
            except Exception as e:
                raise AutoMLException(f"Cannot create directory {ensemble_path}")
            self.ensemble.save(ensemble_path)
            self._model_paths += [ensemble_path]
            # save the best one in the case the training will be interrupted
            self.select_and_save_best()

    def can_we_stack_them(self, y):
        # if multiclass and too many classes then No
        return True

    def get_stacked_data(self, X, mode="training"):
        # mode can be `training` or `predict`
        if self._stacked_models is None:
            return X
        all_oofs = []
        for m in self._stacked_models:
            oof = None
            if mode == "training":
                oof = m.get_out_of_folds()
            else:
                oof = m.predict(X)
                if self._ml_task == BINARY_CLASSIFICATION:
                    cols = [f for f in oof.columns if "prediction" in f]
                    if len(cols) == 2:
                        oof = pd.DataFrame({"prediction": oof[cols[1]]})

            cols = [f for f in oof.columns if "prediction" in f]
            oof = oof[cols]
            oof.columns = [f"{m.get_name()}_{c}" for c in cols]
            all_oofs += [oof]

        org_index = X.index.copy()
        X.reset_index(drop=True, inplace=True)
        X_stacked = pd.concat(all_oofs + [X], axis=1)

        X_stacked.index = org_index.copy()
        X.index = org_index.copy()
        return X_stacked

    def stack_models(self):

        if self._stacked_models is not None:
            return

        ldb = self.get_leaderboard()
        ldb = ldb.sort_values(by="metric_value", ascending=True)

        models_map = {m.get_name(): m for m in self._models if not m._is_stacked}
        self._stacked_models = []
        models_limit = 10

        for model_type in np.unique(ldb.model_type):
            if model_type in ["Baseline"]:
                continue
            ds = ldb[ldb.model_type == model_type].copy()
            ds.sort_values(by="metric_value", inplace=True)

            for n in list(ds.name.iloc[:models_limit].values):
                self._stacked_models += [models_map[n]]

        scores = [m.get_final_loss() for m in self._stacked_models]
        self._stacked_models = [
            self._stacked_models[i] for i in np.argsort(scores).tolist()
        ]

    def stacked_ensemble_step(self):
        # print("Stacked models ....")
        # do we have enough models?
        if len(self._models) < 5:
            return
        # do we have time?
        if self._total_time_limit is not None:
            time_left = self._total_time_limit - (time.time() - self._start_time)
            # we need at least 60 seconds to do anything
            if time_left < 60:
                return

        # read X directly from parquet
        X = pd.read_parquet(self._X_train_path)

        self.stack_models()

        org_columns = X.columns.tolist()
        X_stacked = self.get_stacked_data(X)
        new_columns = X_stacked.columns.tolist()
        added_columns = [c for c in new_columns if c not in org_columns]

        # save stacked data
        X_train_stacked_path = os.path.join(
            self._results_path, "X_train_stacked.parquet"
        )
        X_stacked.to_parquet(X_train_stacked_path, index=False)

        # resue old params
        for m in self._stacked_models:
            # print(m.get_type())
            # use only Xgboost, LightGBM and CatBoost as stacked models
            if m.get_type() not in ["Xgboost", "LightGBM", "CatBoost"]:
                continue

            params = copy.deepcopy(m.params)
            params["validation"]["X_train_path"] = X_train_stacked_path

            params["name"] = params["name"] + "_Stacked"
            params["is_stacked"] = True
            # print(params)

            if "model_architecture_json" in params["learner"]:
                # the new model will be created with wider input size
                del params["learner"]["model_architecture_json"]

            if self._ml_task == REGRESSION:
                # scale added predictions in regression if the target was scaled (in the case of NN)
                target_preprocessing = params["preprocessing"]["target_preprocessing"]
                scale = None
                if "scale_log_and_normal" in target_preprocessing:
                    scale = "scale_log_and_normal"
                elif "scale_normal" in target_preprocessing:
                    scale = "scale_normal"
                if scale is not None:
                    for col in added_columns:
                        params["preprocessing"]["columns_preprocessing"][col] = [scale]

            self.train_model(params)

    def _set_ml_task(self, y):
        """ Set and validate the ML task.
        
        If ML task is not set, it trys to guess ML task based on count of unique values in the target. 
        Then it performs validation.
        """
        # if not set, guess
        if self._ml_task is None:
            target_unique_cnt = len(np.unique(y[~pd.isnull(y)]))
            if target_unique_cnt == 2:
                self._ml_task = BINARY_CLASSIFICATION
            elif target_unique_cnt <= 20:
                self._ml_task = MULTICLASS_CLASSIFICATION
            else:
                self._ml_task = REGRESSION
        # validation
        if self._ml_task not in AlgorithmsRegistry.get_supported_ml_tasks():
            raise Exception(
                "Unknow Machine Learning task {}."
                " Supported tasks are: {}".format(
                    self._ml_task, AlgorithmsRegistry.get_supported_ml_tasks()
                )
            )
        if self._ml_task == REGRESSION:
            if "stratify" in self._validation:
                del self._validation["stratify"]
        logger.info("AutoML task to be solved: {}".format(self._ml_task))
        print(f"AutoML task to be solved: { self._ml_task}")

    def _set_algorithms(self):
        """ Set and validate available algorithms.

        If algorithms are not set, all algorithms from registry are used.
        Then perform vadlidation of algorithms.
        """
        if len(self._algorithms) == 0:
            self._algorithms = list(AlgorithmsRegistry.registry[self._ml_task].keys())

        for a in self._algorithms:
            if a not in list(AlgorithmsRegistry.registry[self._ml_task].keys()):
                raise AutoMLException(
                    "The algorithm {} is not allowed to use for ML task: {}. Allowed algorithms: {}".format(
                        a,
                        self._ml_task,
                        list(AlgorithmsRegistry.registry[self._ml_task].keys()),
                    )
                )
        logger.info("AutoML will use algorithms: {}".format(self._algorithms))
        print(f"AutoML will use algorithms: {self._algorithms}")

    def _set_metric(self):
        """ Set and validate the metric to be optimized. """
        if self._ml_task == BINARY_CLASSIFICATION:
            if self._user_set_optimize_metric is None:
                self._optimize_metric = "logloss"
            elif self._user_set_optimize_metric not in ["logloss", "auc"]:
                raise AutoMLException(
                    "Metric {} is not allowed in ML task: {}".format(
                        self._user_set_optimize_metric, self._ml_task
                    )
                )
            else:
                self._optimize_metric = self._user_set_optimize_metric
        elif self._ml_task == MULTICLASS_CLASSIFICATION:
            if self._user_set_optimize_metric is None:
                self._optimize_metric = "logloss"
            elif self._user_set_optimize_metric not in ["logloss"]:
                raise AutoMLException(
                    "Metric {} is not allowed in ML task: {}".format(
                        self._user_set_optimize_metric, self._ml_task
                    )
                )
            else:
                self._optimize_metric = self._user_set_optimize_metric
        elif self._ml_task == REGRESSION:
            if self._user_set_optimize_metric is None:
                self._optimize_metric = "rmse"
            elif self._user_set_optimize_metric not in ["rmse"]:
                raise AutoMLException(
                    "Metric {} is not allowed in ML task: {}".format(
                        self._user_set_optimize_metric, self._ml_task
                    )
                )
            else:
                self._optimize_metric = self._user_set_optimize_metric
        logger.info(
            "AutoML will optimize for metric: {0}".format(self._optimize_metric)
        )
        print(f"AutoML will optimize for metric: {self._optimize_metric}")

    def _check_imbalanced(self, y):
        v = y.value_counts()
        # at least 10 samples of each class
        ii = v < 10
        if np.sum(ii):
            raise AutoMLException(
                f"There need to be at least 10 samples of each class, for class {list(v[ii].index)} there is {v[ii].values} samples"
            )
        # at least 1% of all samples for each class
        v = y.value_counts(normalize=True) * 100.0
        ii = v < 1.0
        if np.sum(ii):
            raise AutoMLException(
                f"There need to be at least 1% of samples of each class, for class {list(v[ii].index)} there is {v[ii].values} % of samples"
            )

    def _initial_prep(self, X_train, y_train, X_validation=None, y_validation=None):

        if not isinstance(X_train, pd.DataFrame):
            X_train = pd.DataFrame(X_train)

        if not isinstance(X_train.columns[0], str):
            X_train.columns = [str(c) for c in X_train.columns]

        X_train.reset_index(drop=True, inplace=True)

        if isinstance(y_train, pd.DataFrame):
            if "target" not in y_train.columns:
                raise AutoMLException(
                    "y_train should be Numpy array, Pandas Series or DataFrame with column 'target' "
                )
            else:
                y_train = y_train["target"]
        y_train = pd.Series(np.array(y_train), name="target")

        X_train, y_train = ExcludeRowsMissingTarget.transform(
            X_train, y_train, warn=True
        )

        return X_train, y_train, X_validation, y_validation

    def _save_data(self, X_train, y_train, X_validation=None, y_validation=None):

        self._X_train_path = os.path.join(self._results_path, "X_train.parquet")
        self._y_train_path = os.path.join(self._results_path, "y_train.parquet")

        X_train.to_parquet(self._X_train_path, index=False)

        if self._ml_task == MULTICLASS_CLASSIFICATION:
            y_train = y_train.astype(str)

        pd.DataFrame({"target": y_train}).to_parquet(self._y_train_path, index=False)

        self._validation["X_train_path"] = self._X_train_path
        self._validation["y_train_path"] = self._y_train_path
        self._validation["results_path"] = self._results_path

        columns_and_target_info = DataInfo.compute(X_train, y_train, self._ml_task)

        self._data_info = {
            "columns": X_train.columns.tolist(),
            "rows": X_train.shape[0],
            "cols": X_train.shape[1],
            "target_is_numeric": pd.api.types.is_numeric_dtype(y_train),
            "columns_info": columns_and_target_info["columns_info"],
            "target_info": columns_and_target_info["target_info"],
        }
        if columns_and_target_info.get("num_class") is not None:
            self._data_info["num_class"] = columns_and_target_info["num_class"]
        data_info_path = os.path.join(self._results_path, "data_info.json")
        with open(data_info_path, "w") as fout:
            fout.write(json.dumps(self._data_info, indent=4))

        self._drop_data_variables(X_train)

    def _drop_data_variables(self, X_train):

        X_train.drop(X_train.columns, axis=1, inplace=True)

    def _load_data_variables(self, X_train):
        if X_train.shape[1] == 0:
            X = pd.read_parquet(self._X_train_path)
            for c in X.columns:
                X_train.insert(loc=X_train.shape[1], column=c, value=X[c])

        os.remove(self._X_train_path)
        os.remove(self._y_train_path)

    def fit(self, X_train, y_train, X_validation=None, y_validation=None):
        """
        Fit AutoML
        
        :param X_train: Pandas DataFrame with training data.
        :param y_train: Numpy Array with target training data.
        
        :param X_validation: Pandas DataFrame with validation data. (Not implemented yet)
        :param y_validation: Numpy Array with target of validation data. (Not implemented yet)
        
        """
        try:

            # if self._best_model is not None:
            #    print("Best model is already set, no need to run fit. Skipping ...")
            #    return

            self._start_time = time.time()

            if not isinstance(X_train, pd.DataFrame):
                raise AutoMLException(
                    "AutoML needs X_train matrix to be a Pandas DataFrame"
                )

            self._set_ml_task(y_train)

            if X_train is not None:
                X_train = X_train.copy(deep=False)

            X_train, y_train, X_validation, y_validation = self._initial_prep(
                X_train, y_train, X_validation, y_validation
            )
            self._save_data(X_train, y_train, X_validation, y_validation)

            self._set_algorithms()
            self._set_metric()
            # self._estimate_training_times()

            if self._ml_task in [BINARY_CLASSIFICATION, MULTICLASS_CLASSIFICATION]:
                self._check_imbalanced(y_train)

            tuner = MljarTuner(
                self._tuner_params,
                self._algorithms,
                self._ml_task,
                self._validation,
                self._explain_level,
                self._data_info,
                self._seed,
            )
            self.tuner = tuner
            self._time_spend = {}
            self._time_start = {}

            # 1. Check simple algorithms
            self._fit_level = "simple_algorithms"
            start = time.time()
            self._time_start[self._fit_level] = start
            for params in tuner.simple_algorithms_params():
                self.train_model(params)
            self._time_spend["simple_algorithms"] = np.round(time.time() - start, 2)

            # 2. Default parameters
            self._fit_level = "default_algorithms"
            start = time.time()
            self._time_start[self._fit_level] = start
            for params in tuner.default_params(len(self._models)):
                self.train_model(params)
            self._time_spend["default_algorithms"] = np.round(time.time() - start, 2)

            # 3. The not-so-random step
            self._fit_level = "not_so_random"
            start = time.time()
            self._time_start[self._fit_level] = start
            generated_params = tuner.get_not_so_random_params(len(self._models))
            for params in generated_params:
                self.train_model(params)
            self._time_spend["not_so_random"] = np.round(time.time() - start, 2)

            # 4. The hill-climbing step
            self._fit_level = "hill_climbing"
            start = time.time()
            self._time_start[self._fit_level] = start
            # check golden features
            if self._golden_features:
                for params in tuner.get_golden_features_params(
                    self._models, self._results_path
                ):
                    self.train_model(params)
            # feature selection
            if self._feature_selection:
                # step #1 - insert random feature
                for params in tuner.get_params_to_insert_random_feature(self._models):
                    self.train_model(params)
                # step #2 - train models on selected features ...
                for params in tuner.get_feature_selection_params(
                    self._models, self._results_path
                ):
                    self.train_model(params)

            # do hill climbing
            for params in tuner.get_hill_climbing_params(self._models):
                self.train_model(params)
            self._time_spend["hill_climbing"] = np.round(time.time() - start, 2)

            # 5. Ensemble unstacked models
            self._fit_level = "ensemble_unstacked"
            start = time.time()
            self._time_start[self._fit_level] = start
            self.ensemble_step()
            self._time_spend["ensemble_unstacked"] = np.round(time.time() - start, 2)

            if self._stack_models:
                # 6. Stack best models
                self._fit_level = "stack"
                start = time.time()
                self._time_start[self._fit_level] = start
                self.stacked_ensemble_step()
                self._time_spend["stack"] = np.round(time.time() - start, 2)

                # 7. Ensemble all models (original and stacked)
                any_stacked = False
                for m in self._models:
                    if m._is_stacked:
                        any_stacked = True
                        break
                if any_stacked:
                    self._fit_level = "ensemble_all"
                    start = time.time()
                    self.ensemble_step(is_stacked=True)
                    self._time_spend["ensemble_all"] = np.round(time.time() - start, 2)

            self._fit_time = time.time() - self._start_time

            logger.info(f"AutoML fit time: {self._fit_time}")

        except Exception as e:
            raise e
        finally:
            if self._X_train_path is not None:
                self._load_data_variables(X_train)

    def select_and_save_best(self):
        max_loss = 10e14
        for i, m in enumerate(self._models):
            if m.get_final_loss() < max_loss:
                self._best_model = m
                max_loss = m.get_final_loss()

        with open(os.path.join(self._results_path, "best_model.txt"), "w") as fout:
            fout.write(f"{self._best_model.get_name()}")

        with open(os.path.join(self._results_path, "params.json"), "w") as fout:
            params = {
                "ml_task": self._ml_task,
                "optimize_metric": self._optimize_metric,
                "saved": self._model_paths,
            }
            if self._stacked_models is not None:
                params["stacked"] = [m.get_name() for m in self._stacked_models]
            fout.write(json.dumps(params, indent=4))

        ldb = self.get_leaderboard()
        ldb.to_csv(os.path.join(self._results_path, "leaderboard.csv"), index=False)

        # save report
        ldb["Link"] = [f"[Results link]({m}/README.md)" for m in ldb["name"].values]
        ldb.insert(loc=0, column="Best model", value="")
        ldb.loc[ldb.name == self._best_model.get_name(), "Best model"] = "**the best**"

        with open(os.path.join(self._results_path, "README.md"), "w") as fout:
            fout.write(f"# AutoML Leaderboard\n\n")
            fout.write(tabulate(ldb.values, ldb.columns, tablefmt="pipe"))
            LeaderboardPlots.compute(ldb, self._results_path, fout)

    def predict(self, X):
        """
        Computes predictions from AutoML best model.

        :param X: The Pandas DataFrame with input data. The input data should have the same columns as data used for training, otherwise the `AutoMLException` will be raised.
        """
        if self._best_model is None:
            return None

        if not isinstance(X.columns[0], str):
            X.columns = [str(c) for c in X.columns]

        input_columns = X.columns.tolist()
        for column in self._data_info["columns"]:
            if column not in input_columns:
                raise AutoMLException(
                    f"Missing column: {column} in input data. Cannot predict"
                )
        X = X[self._data_info["columns"]]

        # is stacked model
        if self._best_model._is_stacked:
            self.stack_models()
            X_stacked = self.get_stacked_data(X, mode="predict")

            if self._best_model.get_type() == "Ensemble":
                # Ensemble is using both original and stacked data
                predictions = self._best_model.predict(X, X_stacked)
            else:
                predictions = self._best_model.predict(X_stacked)
        else:
            predictions = self._best_model.predict(X)

        if self._ml_task == BINARY_CLASSIFICATION:
            # need to predict the label based on predictions and threshold
            neg_label, pos_label = (
                predictions.columns[0][11:],
                predictions.columns[1][11:],
            )

            if neg_label == "0" and pos_label == "1":
                neg_label, pos_label = 0, 1
            target_is_numeric = self._data_info.get("target_is_numeric", False)
            if target_is_numeric:
                neg_label = int(neg_label)
                pos_label = int(pos_label)
            # assume that it is binary classification
            predictions["label"] = predictions.iloc[:, 1] > self._best_model._threshold
            predictions["label"] = predictions["label"].map(
                {True: pos_label, False: neg_label}
            )
            return predictions
        elif self._ml_task == MULTICLASS_CLASSIFICATION:
            target_is_numeric = self._data_info.get("target_is_numeric", False)
            if target_is_numeric:
                predictions["label"] = predictions["label"].astype(int)
            return predictions
        else:
            return predictions

    def to_json(self):
        if self._best_model is None:
            return None

        return {
            "best_model": self._best_model.to_json(),
            "threshold": self._threshold,
            "ml_task": self._ml_task,
        }

    def from_json(self, json_data):

        if json_data["best_model"]["algorithm_short_name"] == "Ensemble":
            self._best_model = Ensemble()
            self._best_model.from_json(json_data["best_model"])
        else:
            self._best_model = ModelFramework(json_data["best_model"].get("params"))
            self._best_model.from_json(json_data["best_model"])
        self._threshold = json_data.get("threshold")

<<<<<<< HEAD
        self._ml_task = json_data.get("ml_task")
=======
        self._ml_task = json_data.get("ml_task")


    def eda(self, X_train, y_train):

        """

        Generate exploratory data analysis

        :param X : The pandas dataframe  with input train features
        :param y : The pandas series with target feature
        
        """

        if not isinstance(X_train, pd.DataFrame):
            raise AutoMLException(
                "AutoML needs X_train matrix to be a Pandas DataFrame"
            )

        if not isinstance(y_train, pd.Series):
            raise AutoMLException(
                "AutoML needs target matrix to be a Pandas Series"
            )

        self._set_ml_task(y_train)
        os.mkdir(os.path.join(self._results_path, "EDA"))
        eda_path = os.path.join(self._results_path, "EDA")

        eda = EDA(X_train,y_train,self._ml_task,eda_path)

        eda.compute(X_train,y_train)



       
>>>>>>> ac71cebc
<|MERGE_RESOLUTION|>--- conflicted
+++ resolved
@@ -27,11 +27,8 @@
 from supervised.utils.config import LOG_LEVEL
 from supervised.utils.leaderboard_plots import LeaderboardPlots
 from supervised.utils.metric import Metric
-<<<<<<< HEAD
-=======
 from supervised.preprocessing.eda import EDA
 
->>>>>>> ac71cebc
 
 logging.basicConfig(
     format="%(asctime)s %(name)s %(levelname)s %(message)s", level=logging.ERROR
@@ -1244,9 +1241,6 @@
             self._best_model.from_json(json_data["best_model"])
         self._threshold = json_data.get("threshold")
 
-<<<<<<< HEAD
-        self._ml_task = json_data.get("ml_task")
-=======
         self._ml_task = json_data.get("ml_task")
 
 
@@ -1281,5 +1275,4 @@
 
 
 
-       
->>>>>>> ac71cebc
+       