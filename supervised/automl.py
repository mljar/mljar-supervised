import os
import sys
import json
import copy
import time
import numpy as np
import pandas as pd
import logging
from tabulate import tabulate
from abc import ABC
from copy import deepcopy

from varname import nameof

from sklearn.base import BaseEstimator
from sklearn.utils.validation import check_array, check_is_fitted
from sklearn.utils.multiclass import unique_labels
from sklearn.metrics import r2_score, accuracy_score

from supervised.algorithms.registry import AlgorithmsRegistry
from supervised.algorithms.registry import BINARY_CLASSIFICATION
from supervised.algorithms.registry import MULTICLASS_CLASSIFICATION
from supervised.algorithms.registry import REGRESSION
from supervised.callbacks.early_stopping import EarlyStopping
from supervised.callbacks.metric_logger import MetricLogger
from supervised.callbacks.learner_time_constraint import LearnerTimeConstraint
from supervised.callbacks.total_time_constraint import TotalTimeConstraint
from supervised.ensemble import Ensemble
from supervised.exceptions import AutoMLException
from supervised.model_framework import ModelFramework
from supervised.preprocessing.exclude_missing_target import ExcludeRowsMissingTarget
from supervised.tuner.data_info import DataInfo
from supervised.tuner.mljar_tuner import MljarTuner
from supervised.utils.additional_metrics import AdditionalMetrics
from supervised.utils.config import mem
from supervised.utils.config import LOG_LEVEL
from supervised.utils.leaderboard_plots import LeaderboardPlots
from supervised.utils.metric import Metric
from supervised.preprocessing.eda import EDA
from supervised.tuner.time_controller import TimeController
from supervised.utils.data_validation import (
    check_positive_integer,
    check_greater_than_zero_integer,
    check_bool,
)

logging.basicConfig(
    format="%(asctime)s %(name)s %(levelname)s %(message)s", level=logging.ERROR
)
logger = logging.getLogger(__name__)
logger.setLevel(LOG_LEVEL)


class _AutoML(BaseEstimator, ABC):
    """
    Automated Machine Learning for supervised tasks (binary classification, multiclass classification, regression).
    Warning: This class should not be used directly. Use derived classes
    instead.
    """

    def _get_tuner_params(
        self, start_random_models, hill_climbing_steps, top_models_to_improve
    ):
<<<<<<< HEAD
        return {
            "start_random_models": start_random_models,
            "hill_climbing_steps": hill_climbing_steps,
            "top_models_to_improve": top_models_to_improve,
        }

    def __init__(self):
        logger.debug("AutoML.__init__")
=======
        """
        Initialize the AutoML object.

        :param results_path: The path with results.
        If left `None` then the name of directory will be generated, with template: AutoML_{number},
        where the number can be from 1 to 1,000 - depends which direcory name will be available.

        If the `results_path` will point to directory with AutoML results (`params.json` must be present),
        then all models will be loaded.

        :param total_time_limit: The time limit in seconds for AutoML training.
        It is not used when `model_time_limit` is not `None`.

        :params mode

        # Additional (optional parameters)

        :param model_time_limit: The time limit for training a single model, in seconds.
        If `model_time_limit` is set, the `total_time_limit` is not respected.
        The single model can contain several learners.
        The time limit for single learner is computed based on `model_time_limit`.

        For example, in the case of 10-fold cross-validation, one model will have 10 learners.
        The `model_time_limit` is time for all 10 learners.

        :param algorithms: The list of algorithms that will be used in the training. The algorithms can be:
            [
                "Baseline",
                "Linear",
                "Decision Tree",
                "Random Forest",
                "Extra Trees",
                "LightGBM",
                "Xgboost",
                "CatBoost",
                "Neural Network",
                "Nearest Neighbors",
            ]

        :param tuning_mode: The mode for tuning. It can be: `Normal`, `Sport`, `Insane`, `Perfect`. The names are kept the same as in https://mljar.com application.

        Each mode describe how many models will be checked:

        - `Normal` - about 5-10 models of each algorithm will be trained,
        - `Sport` - about 10-15 models of each algorithm will be trained,
        - `Insane` - about 15-20 models of each algorithm will be trained,
        - `Perfect` - about 25-35 models of each algorithm will be trained.

        You can also set how many models will be trained with `set_advanced` method.

        :param train_ensemble: If true then at the end of models training the ensemble will be created. (Default is `True`)

        :param stack_models: If true then stacked models will be created. Stack level is 1. (Default is `True`)

        :param optimize_metric: The metric to be optimized. (not implemented yet, please left `None`)

        :param validation: The JSON with validation type. Right now only Cross-Validation is supported.
        The example JSON parameters for validation:
        ```
        {"validation_type": "kfold", "k_folds": 5,
            "shuffle": True, "stratify": True, "random_seed": 123}
        ```
        :param verbose: Not implemented yet.

        :param ml_task: The machine learning task that will be solved. Can be: `"binary_classification", "multiclass_classification", "regression"`.
        If left `None` AutoML will try to guess the task based on target values.
        If there will be only 2 values in the target, then task will be set to `"binary_classification"`.
        If number of values in the target will be between 2 and 20 (included), then task will be set to `"multiclass_classification"`.
        In all other casses, the task is set to `"regression"`.

        :param explain_level: The level of explanations included to each model.
        `explain_level = 0` means no explanations
        `explain_level = 1` means produce importance plot (with permutation method), for decision trees produce tree plots, for linear models save coefficients
        `explain_level = 2` the same as for `1` plus SHAP explanations

        :param seed: The seed for random generator.

        """
        logger.debug("AutoML.__init__")

        self._results_path = results_path
        """
        total_time_limit is the time for computing for all models
        model_time_limit is the time for computing a single model
        if model_time_limit is None then its value is computed from total_time_limit
        if total_time_limit is set and model_time_limit is set, then total_time_limit constraint will be omitted
        """
        self._total_time_limit = total_time_limit

        if mode not in ["Explain", "Perform", "Compete"]:
            print("mode should be: Explain, Perform or Compete")
            print("Setting mode=Explain")
            mode = "Explain"

        self._mode = mode

        if self._mode == "Explain":
            self._train_ensemble = True
            self._stack_models = False
            self._validation = {
                "validation_type": "split",
                "train_ratio": 0.75,
                "shuffle": True,
                "stratify": True,
            }
            self._algorithms = [
                "Baseline",
                "Linear",
                "Decision Tree",
                "Random Forest",
                "Xgboost",
                "Neural Network",
            ]
            self._explain_level = 2
            self._start_random_models = 1
            self._hill_climbing_steps = 0
            self._top_models_to_improve = 0
            self._golden_features = False
            self._feature_selection = False
        elif self._mode == "Perform":
            self._train_ensemble = True
            self._stack_models = False
            self._validation = {
                "validation_type": "kfold",
                "k_folds": 5,
                "shuffle": True,
                "stratify": True,
            }
            self._algorithms = [
                "Linear",
                "Random Forest",
                "LightGBM",
                "Xgboost",
                "CatBoost",
                "Neural Network",
            ]
            self._explain_level = 1
            self._start_random_models = 5
            self._hill_climbing_steps = 2
            self._top_models_to_improve = 2
            self._golden_features = True
            self._feature_selection = True
        elif self._mode == "Compete":
            self._train_ensemble = True
            self._stack_models = True
            self._validation = {
                "validation_type": "kfold",
                "k_folds": 10,
                "shuffle": True,
                "stratify": True,
            }
            self._algorithms = [
                "Linear",
                "Decision Tree",
                "Random Forest",
                "Extra Trees",
                "LightGBM",
                "Xgboost",
                "CatBoost",
                "Neural Network",
                "Nearest Neighbors",
            ]
            self._explain_level = 0
            self._start_random_models = 10
            self._hill_climbing_steps = 2
            self._top_models_to_improve = 3
            self._golden_features = True
            self._feature_selection = True

        self._model_time_limit = None
        if "model_time_limit" in kwargs:
            self._model_time_limit = kwargs["model_time_limit"]

        # algorithms are checked during the fit method call,
        # we need to know the data to tell if allgorithm is proper
        if "algorithms" in kwargs:
            self._algorithms = kwargs["algorithms"]

        if "validation" in kwargs:
            self._validation = kwargs["validation"]

        if "train_ensemble" in kwargs:
            self._train_ensemble = kwargs["train_ensemble"]

        if "stack_models" in kwargs:
            self._stack_models = kwargs["stack_models"]

        if "explain_level" in kwargs:
            self._explain_level = kwargs["explain_level"]

        self._ml_task = None
        if "ml_task" in kwargs:
            self._ml_task = kwargs["ml_task"]

        self._user_set_optimize_metric = None
        if "optimize_metric" in kwargs:
            self._user_set_optimize_metric = kwargs["optimize_metric"]

        if "tuning_mode" in kwargs:
            self.set_tuning_mode(kwargs["tuning_mode"])

        if "golden_features" in kwargs:
            self._golden_features = kwargs["golden_features"]

        if "feature_selection" in kwargs:
            self._feature_selection = kwargs["feature_selection"]

        self._verbose = True
        if "verbose" in kwargs:
            self._verbose = kwargs["verbose"]

        self._seed = 1234
        if "seed" in kwargs:
            self._seed = kwargs["seed"]

        self._tuner_params = {
            "start_random_models": self._start_random_models,
            "hill_climbing_steps": self._hill_climbing_steps,
            "top_models_to_improve": self._top_models_to_improve,
        }
        self._models = []  # instances of iterative learner framework or ensemble

        # it is instance of model framework or ensemble
        self._best_model = None
        self._verbose = True

        self._fit_time = None
        self._models_train_time = {}
        self._threshold = None
        self._metrics_details = None
        self._max_metrics = None
        self._confusion_matrix = None

        self._X_train_path, self._y_train_path = None, None
        self._X_validation_path, self._y_validation_path = None, None

        self._data_info = None
        self._model_paths = []
        self._stacked_models = None

        self._fit_level = None
        self._time_spend = {}
        self._time_start = {}
        self._start_time = time.time()  # it will be updated in `fit` method

        if self._validation["validation_type"] != "kfold" and self._stack_models:
            print(
                "Models cannot be stacked. Please set validation to k-fold to stack models."
            )
            # stacking only available of k-fold validation
            self._stack_models = False

        self._all_params = {}

        # this should be last in the constrcutor
        # in case there is a dir, it might load models
        self._set_results_dir()

    def set_tuning_mode(self, mode="Normal"):
        if mode == "Sport":
            self._start_random_models = 10
            self._hill_climbing_steps = 2
            self._top_models_to_improve = 3
        elif mode == "Insane":
            self._start_random_models = 15
            self._hill_climbing_steps = 3
            self._top_models_to_improve = 4
        elif mode == "Perfect":
            self._start_random_models = 25
            self._hill_climbing_steps = 5
            self._top_models_to_improve = 5
        else:  # Normal
            self._start_random_models = 5
            self._hill_climbing_steps = 1
            self._top_models_to_improve = 2
        self._tuner_params = {
            "start_random_models": self._start_random_models,
            "hill_climbing_steps": self._hill_climbing_steps,
            "top_models_to_improve": self._top_models_to_improve,
        }

    def set_advanced(
        self, start_random_models=1, hill_climbing_steps=0, top_models_to_improve=0
    ):
        """
        Advanced set of tuning parameters.

        :param start_random_models: Number of not-so-random models to check for each algorithm.
        :param hill_climbing_steps: Number of hill climbing steps during tuning.
        :param top_models_to_improve: Number of top models (of each algorithm) which will be considered for improving in hill climbing steps.
        """
        self._start_random_models = start_random_models
        self._hill_climbing_steps = hill_climbing_steps
        self._top_models_to_improve = top_models_to_improve
        self._tuner_params = {
            "start_random_models": self._start_random_models,
            "hill_climbing_steps": self._hill_climbing_steps,
            "top_models_to_improve": self._top_models_to_improve,
        }

    def _set_results_dir(self):
        if self._results_path is None:
            found = False
            for i in range(1, 10001):
                self._results_path = f"AutoML_{i}"
                if not os.path.exists(self._results_path):
                    found = True
                    break
            if not found:
                raise AutoMLException(
                    "Cannot create directory for AutoML results")

        if os.path.exists(self._results_path) and os.path.exists(
            os.path.join(self._results_path, "params.json")
        ):
            print(f"Directory {self._results_path} already exists")
            self.load()
        elif self._results_path is not None:

            if not os.path.exists(self._results_path):
                print(f"Create directory {self._results_path}")
                try:
                    os.mkdir(self._results_path)
                except Exception as e:
                    raise AutoMLException(
                        f"Cannot create directory {self._results_path}"
                    )
            elif os.path.exists(self._results_path) and len(
                os.listdir(self._results_path)
            ):
                raise AutoMLException(
                    f"Cannot set directory for AutoML. Directory {self._results_path} is not empty."
                )
        else:
            raise AutoMLException("Cannot set directory for AutoML results")
>>>>>>> dedc8fef

    def load(self):
        logger.info("Loading AutoML models ...")
        try:
            params = json.load(
                open(os.path.join(self._results_path, "params.json")))

            self._model_paths = params["saved"]
            self._ml_task = params["ml_task"]
            self._optimize_metric = params["optimize_metric"]
            stacked_models = params.get("stacked")

            models_map = {}
            for model_path in self._model_paths:
                if model_path.endswith("Ensemble") or model_path.endswith(
                    "Ensemble_Stacked"
                ):
                    ens = Ensemble.load(model_path, models_map)
                    self._models += [ens]
                    models_map[ens.get_name()] = ens
                else:
                    m = ModelFramework.load(model_path)
                    self._models += [m]
                    models_map[m.get_name()] = m

            if stacked_models is not None:
                self._stacked_models = []
                for stacked_model_name in stacked_models:
                    self._stacked_models += [models_map[stacked_model_name]]

            best_model_name = None
            with open(os.path.join(self._results_path, "best_model.txt"), "r") as fin:
                best_model_name = fin.read()

            self._best_model = models_map[best_model_name]

            data_info_path = os.path.join(self._results_path, "data_info.json")
            self._data_info = json.load(open(data_info_path))
        except Exception as e:
            raise AutoMLException(f"Cannot load AutoML directory. {str(e)}")

    def get_leaderboard(self):
        ldb = {
            "name": [],
            "model_type": [],
            "metric_type": [],
            "metric_value": [],
            "train_time": [],
        }
        for m in self._models:
            ldb["name"] += [m.get_name()]
            ldb["model_type"] += [m.get_type()]
            ldb["metric_type"] += [self._eval_metric]
            ldb["metric_value"] += [m.get_final_loss()]
            ldb["train_time"] += [np.round(m.get_train_time(), 2)]
        return pd.DataFrame(ldb)

    def keep_model(self, model, model_path):
        if model is None:
            return
        self._models += [model]
        self._model_paths += [model_path]
        self.select_and_save_best()

        self.verbose_print(
            "{} {} {} trained in {} seconds".format(
                model.get_name(),
                self._eval_metric,
                np.round(model.get_final_loss(), 6),
                np.round(model.get_train_time(), 2),
            )
        )
        self._time_ctrl.log_time(
            model.get_name(), model.get_type(), self._fit_level, model.get_train_time()
        )

<<<<<<< HEAD
=======
        if self._model_time_limit is not None:
            k = self._validation.get("k_folds", 1.0)
            return self._model_time_limit / k

        if self._fit_level == "simple_algorithms":
            return None
        if self._fit_level == "default_algorithms":
            return None

        tune_algorithms = [
            a
            for a in self._algorithms
            if a not in ["Baseline", "Linear", "Decision Tree", "Nearest Neighbors"]
        ]
        tune_algs_cnt = len(tune_algorithms)
        if tune_algs_cnt == 0:
            return None

        time_elapsed = time.time() - self._start_time
        time_left = self._total_time_limit - time_elapsed

        k_folds = self._validation.get("k_folds", 1.0)

        if self._fit_level == "not_so_random":
            tt = (
                self._total_time_limit
                - self._time_spend["simple_algorithms"]
                - self._time_spend["default_algorithms"]
            )
            if self._stack_models:
                tt *= (
                    0.6
                )  # leave some time for stacking (approx. 40% for stacking of time left)
            tt /= 2.0  # leave some time for hill-climbing
            tt /= tune_algs_cnt  # give time equally for each algorithm
            tt /= k_folds  # time is per learner (per fold)
            return tt

        if self._fit_level == "hill_climbing":
            tt = (
                self._total_time_limit
                - self._time_spend["simple_algorithms"]
                - self._time_spend["default_algorithms"]
                - self._time_spend["not_so_random"]
            )
            if self._stack_models:
                tt *= (
                    0.4
                )  # leave some time for stacking (approx. 60% for stacking of time left)
            tt /= tune_algs_cnt  # give time equally for each algorithm
            tt /= k_folds  # time is per learner (per fold)
            return tt

        if self._stack_models and self._fit_level == "stack":
            tt = time_left
            tt /= tune_algs_cnt  # give time equally for each algorithm
            tt /= k_folds  # time is per learner (per fold)
            return tt

>>>>>>> dedc8fef
    def create_dir(self, model_path):
        if not os.path.exists(model_path):
            try:
                os.mkdir(model_path)
            except Exception as e:
                raise AutoMLException(
                    f"Cannot create directory {model_path}. {str(e)}")

    def train_model(self, params):

        # do we have enough time to train?
        # if not, skip
<<<<<<< HEAD
        if not self._time_ctrl.enough_time(
            params["learner"]["model_type"], self._fit_level
        ):
            logger.info(f"Cannot train {params['name']} because of the time constraint")
=======
        if not self._enough_time_to_train(params["learner"]["model_type"]):
            logger.info(
                f"Cannot train {params['name']} because of the time constraint")
>>>>>>> dedc8fef
            return False

            # let's create directory to log all training artifacts
            model_path = os.path.join(self._results_path, params["name"])
            self.create_dir(model_path)

<<<<<<< HEAD
        # prepare callbacks
        early_stop = EarlyStopping(
            {"metric": {"name": self._eval_metric}, "log_to_dir": model_path}
        )

        learner_time_constraint = LearnerTimeConstraint(
            {
                "learner_time_limit": self._time_ctrl.learner_time_limit(
                    params["learner"]["model_type"],
                    self._fit_level,
                    self._validation_strategy.get("k_folds", 1.0),
                ),
                "min_steps": params["additional"].get("min_steps"),
            }
        )
=======
            # prepare callbacks
            early_stop = EarlyStopping(
                {"metric": {"name": self._optimize_metric}, "log_to_dir": model_path}
            )

            learner_time_constraint = LearnerTimeConstraint(
                {
                    "learner_time_limit": self._get_learner_time_limit(
                        params["learner"]["model_type"]
                    ),
                    "min_steps": params["additional"].get("min_steps"),
                }
            )
>>>>>>> dedc8fef

            total_time_constraint = TotalTimeConstraint(
                {
                    "total_time_limit": self._total_time_limit
                    if self._model_time_limit is None
                    else None,
                    "total_time_start": self._start_time,
                }
            )

            # create model framework
            mf = ModelFramework(
                params,
                callbacks=[early_stop, learner_time_constraint,
                           total_time_constraint],
            )

            # start training
            logger.info(
                f"Train model #{len(self._models)+1} / Model name: {params['name']}"
            )
            mf.train(model_path)

            # save the model
            mf.save(model_path)

            # save the best one in the case the training will be interrupted
            self.select_and_save_best()
        else:
            logger.info(
                f"Cannot train {mf.get_type()} because of time constraint")
        # self._progress_bar.update(1)
        # and keep info about the model
        self.keep_model(mf, model_path)
        return True

    def verbose_print(self, msg):
        if self._verbose:
            # self._progress_bar.write(msg)
            print(msg)

    def ensemble_step(self, is_stacked=False):
        if self._train_ensemble and len(self._models) > 1:

            ensemble_path = os.path.join(
                self._results_path, "Ensemble_Stacked" if is_stacked else "Ensemble"
            )
            self.create_dir(ensemble_path)

            self.ensemble = Ensemble(
                self._eval_metric, self._ml_task, is_stacked=is_stacked
            )
            oofs, target = self.ensemble.get_oof_matrix(self._models)
            self.ensemble.fit(oofs, target)
            self.ensemble.save(ensemble_path)
            self.keep_model(self.ensemble, ensemble_path)
            return True
        return False

    def can_we_stack_them(self, y):
        # if multiclass and too many classes then No
        return True

    def get_stacked_data(self, X, mode="training"):
        # mode can be `training` or `predict`
        if self._stacked_models is None:
            return X
        all_oofs = []
        for m in self._stacked_models:
            oof = None
            if mode == "training":
                oof = m.get_out_of_folds()
            else:
                oof = m.predict(X)
                if self._ml_task == BINARY_CLASSIFICATION:
                    cols = [f for f in oof.columns if "prediction" in f]
                    if len(cols) == 2:
                        oof = pd.DataFrame({"prediction": oof[cols[1]]})

            cols = [f for f in oof.columns if "prediction" in f]
            oof = oof[cols]
            oof.columns = [f"{m.get_name()}_{c}" for c in cols]
            all_oofs += [oof]

        org_index = X.index.copy()
        X.reset_index(drop=True, inplace=True)
        X_stacked = pd.concat(all_oofs + [X], axis=1)

        X_stacked.index = org_index.copy()
        X.index = org_index.copy()
        return X_stacked

    def _stack_models(self):

        if self._stacked_models is not None:
            return

        ldb = self.get_leaderboard()
        ldb = ldb.sort_values(by="metric_value", ascending=True)

        models_map = {
            m.get_name(): m for m in self._models if not m._is_stacked}
        self._stacked_models = []
        models_limit = 10

        for model_type in np.unique(ldb.model_type):
            if model_type in ["Baseline"]:
                continue
            ds = ldb[ldb.model_type == model_type].copy()
            ds.sort_values(by="metric_value", inplace=True)

            for n in list(ds.name.iloc[:models_limit].values):
                self._stacked_models += [models_map[n]]

        scores = [m.get_final_loss() for m in self._stacked_models]
        self._stacked_models = [
            self._stacked_models[i] for i in np.argsort(scores).tolist()
        ]

    def prepare_for_stacking(self):
        # print("Stacked models ....")
        # do we have enough models?
        if len(self._models) < 5:
            return
        # do we have time?
        if self._total_time_limit is not None:
            time_left = self._total_time_limit - \
                (time.time() - self._start_time)
            # we need at least 60 seconds to do anything
            if time_left < 60:
                return

        self.stack_models()

        X_stacked_path = os.path.join(self._results_path, "X_stacked.parquet")
        if os.path.exists(X_stacked_path):
            return

        X = pd.read_parquet(self._X_path)
        org_columns = X.columns.tolist()
        X_stacked = self.get_stacked_data(X)
        new_columns = X_stacked.columns.tolist()
        added_columns = [c for c in new_columns if c not in org_columns]

        # save stacked train data
        X_stacked.to_parquet(X_stacked_path, index=False)

        """
        # resue old params
        for m in self._stacked_models:
            # print(m.get_type())
            # use only Xgboost, LightGBM and CatBoost as stacked models
            if m.get_type() not in ["Xgboost", "LightGBM", "CatBoost"]:
                continue

            params = copy.deepcopy(m.params)
            params["validation"]["X_train_path"] = X_train_stacked_path

            params["name"] = params["name"] + "_Stacked"
            params["is_stacked"] = True
            # print(params)

            if "model_architecture_json" in params["learner"]:
                # the new model will be created with wider input size
                del params["learner"]["model_architecture_json"]

            if self._ml_task == REGRESSION:
                # scale added predictions in regression if the target was scaled (in the case of NN)
                target_preprocessing = params["preprocessing"]["target_preprocessing"]
                scale = None
                if "scale_log_and_normal" in target_preprocessing:
                    scale = "scale_log_and_normal"
                elif "scale_normal" in target_preprocessing:
                    scale = "scale_normal"
                if scale is not None:
                    for col in added_columns:
                        params["preprocessing"]["columns_preprocessing"][col] = [
                            scale]

            self.train_model(params)
        """

<<<<<<< HEAD
    def _save_data(self, X, y):
=======
    def _set_ml_task(self, y):
        """ Set and validate the ML task.

        If ML task is not set, it trys to guess ML task based on count of unique values in the target.
        Then it performs validation.
        """
        # if not set, guess
        if self._ml_task is None:
            target_unique_cnt = len(np.unique(y[~pd.isnull(y)]))
            if target_unique_cnt == 2:
                self._ml_task = BINARY_CLASSIFICATION
            elif target_unique_cnt <= 20:
                self._ml_task = MULTICLASS_CLASSIFICATION
            else:
                self._ml_task = REGRESSION
        # validation
        if self._ml_task not in AlgorithmsRegistry.get_supported_ml_tasks():
            raise Exception(
                "Unknow Machine Learning task {}."
                " Supported tasks are: {}".format(
                    self._ml_task, AlgorithmsRegistry.get_supported_ml_tasks()
                )
            )
        if self._ml_task == REGRESSION:
            if "stratify" in self._validation:
                del self._validation["stratify"]
        logger.info("AutoML task to be solved: {}".format(self._ml_task))
        print(f"AutoML task to be solved: { self._ml_task}")
>>>>>>> dedc8fef

        self._X_path = os.path.join(self._results_path, "X.parquet")
        self._y_path = os.path.join(self._results_path, "y.parquet")

<<<<<<< HEAD
        X.to_parquet(self._X_path, index=False)
=======
        If algorithms are not set, all algorithms from registry are used.
        Then perform vadlidation of algorithms.
        """
        if len(self._algorithms) == 0:
            self._algorithms = list(
                AlgorithmsRegistry.registry[self._ml_task].keys())

        for a in self._algorithms:
            if a not in list(AlgorithmsRegistry.registry[self._ml_task].keys()):
                raise AutoMLException(
                    "The algorithm {} is not allowed to use for ML task: {}. Allowed algorithms: {}".format(
                        a,
                        self._ml_task,
                        list(
                            AlgorithmsRegistry.registry[self._ml_task].keys()),
                    )
                )
        logger.info("AutoML will use algorithms: {}".format(self._algorithms))
        print(f"AutoML will use algorithms: {self._algorithms}")

    def _set_metric(self):
        """ Set and validate the metric to be optimized. """
        if self._ml_task == BINARY_CLASSIFICATION:
            if self._user_set_optimize_metric is None:
                self._optimize_metric = "logloss"
            elif self._user_set_optimize_metric not in ["logloss", "auc"]:
                raise AutoMLException(
                    "Metric {} is not allowed in ML task: {}".format(
                        self._user_set_optimize_metric, self._ml_task
                    )
                )
            else:
                self._optimize_metric = self._user_set_optimize_metric
        elif self._ml_task == MULTICLASS_CLASSIFICATION:
            if self._user_set_optimize_metric is None:
                self._optimize_metric = "logloss"
            elif self._user_set_optimize_metric not in ["logloss"]:
                raise AutoMLException(
                    "Metric {} is not allowed in ML task: {}".format(
                        self._user_set_optimize_metric, self._ml_task
                    )
                )
            else:
                self._optimize_metric = self._user_set_optimize_metric
        elif self._ml_task == REGRESSION:
            if self._user_set_optimize_metric is None:
                self._optimize_metric = "rmse"
            elif self._user_set_optimize_metric not in ["rmse"]:
                raise AutoMLException(
                    "Metric {} is not allowed in ML task: {}".format(
                        self._user_set_optimize_metric, self._ml_task
                    )
                )
            else:
                self._optimize_metric = self._user_set_optimize_metric
        logger.info(
            "AutoML will optimize for metric: {0}".format(
                self._optimize_metric)
        )
        print(f"AutoML will optimize for metric: {self._optimize_metric}")

    def _check_imbalanced(self, y):
        v = y.value_counts()
        # at least 10 samples of each class
        ii = v < 10
        if np.sum(ii):
            raise AutoMLException(
                f"There need to be at least 10 samples of each class, for class {list(v[ii].index)} there is {v[ii].values} samples"
            )
        # at least 1% of all samples for each class
        v = y.value_counts(normalize=True) * 100.0
        ii = v < 1.0
        if np.sum(ii):
            raise AutoMLException(
                f"There need to be at least 1% of samples of each class, for class {list(v[ii].index)} there is {v[ii].values} % of samples"
            )

    # TODO: Support multiple type inputs
    def _initial_prep(self, X_train, y_train, X_validation=None, y_validation=None):

        if not isinstance(X_train, pd.DataFrame):
            X_train = pd.DataFrame(X_train)

        if not isinstance(X_train.columns[0], str):
            X_train.columns = [str(c) for c in X_train.columns]

        X_train.reset_index(drop=True, inplace=True)

        if isinstance(y_train, pd.DataFrame):
            if "target" not in y_train.columns:
                raise AutoMLException(
                    "y_train should be Numpy array, Pandas Series or DataFrame with column 'target' "
                )
            else:
                y_train = y_train["target"]
        y_train = pd.Series(np.array(y_train), name="target")

        X_train, y_train = ExcludeRowsMissingTarget.transform(
            X_train, y_train, warn=True
        )

        return X_train, y_train, X_validation, y_validation

    def _save_data(self, X_train, y_train, X_validation=None, y_validation=None):

        self._X_train_path = os.path.join(
            self._results_path, "X_train.parquet")
        self._y_train_path = os.path.join(
            self._results_path, "y_train.parquet")

        X_train.to_parquet(self._X_train_path, index=False)
>>>>>>> dedc8fef

        if self._ml_task == MULTICLASS_CLASSIFICATION:
            y = y.astype(str)

<<<<<<< HEAD
        y.to_parquet(self._y_path, index=False)
=======
        pd.DataFrame({"target": y_train}).to_parquet(
            self._y_train_path, index=False)
>>>>>>> dedc8fef

        self._validation_strategy["X_path"] = self._X_path
        self._validation_strategy["y_path"] = self._y_path
        self._validation_strategy["results_path"] = self._results_path

<<<<<<< HEAD
        columns_and_target_info = DataInfo.compute(X, y, self._ml_task)
=======
        columns_and_target_info = DataInfo.compute(
            X_train, y_train, self._ml_task)
>>>>>>> dedc8fef

        self._data_info = {
            "columns": X.columns.tolist(),
            "rows": y.shape[0],
            "cols": X.shape[1],
            "target_is_numeric": pd.api.types.is_numeric_dtype(y),
            "columns_info": columns_and_target_info["columns_info"],
            "target_info": columns_and_target_info["target_info"],
        }
        if columns_and_target_info.get("num_class") is not None:
            self._data_info["num_class"] = columns_and_target_info["num_class"]
        data_info_path = os.path.join(self._results_path, "data_info.json")
        with open(data_info_path, "w") as fout:
            fout.write(json.dumps(self._data_info, indent=4))

        self._drop_data_variables(X)

    def _drop_data_variables(self, X_train):

        X_train.drop(X_train.columns, axis=1, inplace=True)

    def _load_data_variables(self, X_train):
        if X_train.shape[1] == 0:
            X = pd.read_parquet(self._X_path)
            for c in X.columns:
                X_train.insert(loc=X_train.shape[1], column=c, value=X[c])

        os.remove(self._X_path)
        os.remove(self._y_path)

    def save_progress(self, step=None, generated_params=None):

        if step is not None and generated_params is not None:
            self._all_params[step] = generated_params

        state = {}

        state["fit_level"] = self._fit_level
        state["time_controller"] = self._time_ctrl.to_json()
        state["all_params"] = self._all_params

        fname = os.path.join(self._results_path, "progress.json")
        with open(fname, "w") as fout:
            fout.write(json.dumps(state, indent=4))

    def load_progress(self):
        state = {}
        fname = os.path.join(self._results_path, "progress.json")
        if not os.path.exists(fname):
            return
        state = json.load(open(fname, "r"))
        self._fit_level = state.get("fit_level", self._fit_level)
        self._all_params = state.get("all_params", self._all_params)
        self._time_ctrl = TimeController.from_json(state.get("time_controller"))

    def _validate_X_predict(self, X):
        """Validate X whenever one tries to predict, apply, predict_proba"""
        X = check_array(X, ensure_2d=False)
        X = np.atleast_2d(X)
        n_features = X.shape[1]
        if self.n_features != n_features:
            raise ValueError(
                f"Number of features of the model must match the input. Model n_features is {self.n_features}%s and input n_features is {n_features} %s. Reshape your data."
            )

<<<<<<< HEAD
    # This method builds pandas.Dataframe from input. The input can be numpy.ndarray, matrix, or pandas.Dataframe
    # This method is used to build dataframes in `fit()` and in `predict`. That's the reason y can be None (`predict()` method)
    def _build_dataframe(self, X, y):
        # If Inputs are not pandas dataframes use scikit-learn validation for X array
        if not isinstance(X, pd.DataFrame):
            # Validate X as array
            X = check_array(X, ensure_2d=False)
            # Force X to be 2D
            X = np.atleast_2d(X)
            # Create Pandas dataframe from np.arrays, columns get names with the schema: feature_{index}
            X = pd.DataFrame(
                X, columns=["feature_" + str(i) for i in range(1, len(X[0]) + 1)]
            )
=======
    def fit(self, X_train, y_train, X_validation=None, y_validation=None) -> None:
        """
        Fit the AutoML model.

        Parameters
        ----------
        X_train : list or numpy.ndarray or pandas.DataFrame
            Training data
        y_train : list or numpy.ndarray or pandas.DataFrame
            Training targets
        X_validation : list or numpy.ndarray or pandas.DataFrame
            Validation data
        y_validation : list or numpy.ndarray or pandas.DataFrame
            Targets for validation data
        """

        try:

            self.load_progress()

            if self._fit_level == "finished":
                print("AutoML is trained. Skipping fit step ...")
                return
>>>>>>> dedc8fef

        # Enforce X_train columns to be string
        X.columns = X.columns.astype(str)

        X.reset_index(drop=True, inplace=True)

<<<<<<< HEAD
        if y is None:
            return X

        # If Inputs are not pandas dataframes use scikit-learn validation for y array
        if not isinstance(y, pd.DataFrame):
            y = check_array(y, ensure_2d=False)
            y = pd.DataFrame(y, columns=["target"])
        else:
            # Check if target is only 1 column
            if y.columns != 1:
                raise AutoMLException(f"Expected y to have 1 column, got {y.columns}.")

        X, y = ExcludeRowsMissingTarget.transform(X, y, warn=True)

        return X, y

    def _fit(self, X, y):
        """Fits the AutoML model with data"""
        # Validate input and build dataframes
        X, y = self._build_dataframe(X, y)

        # Compute number of classes in y
        self.n_classes = len(np.unique(y[~pd.isnull(y)]))
        self.n_features = X.shape[1]

        # Get attributes (__init__ params)
        self._mode = self._get_mode()
        self._ml_task = self._get_ml_task()
        self._tuning_mode = self._get_tuning_mode()
        self._results_path = self._get_results_path()
        self._total_time_limit = self._get_total_time_limit()
        self._model_time_limit = self._get_model_time_limit()
        self._algorithms = self._get_algorithms()
        self._train_ensemble = self._get_train_ensemble()
        self._stack_models = self._get_stack_models()
        self._eval_metric = self._get_eval_metric()
        self._validation_strategy = self._get_validation_strategy()
        self._verbose = self._get_verbose()
        self._explain_level = self._get_explain_level()
        self._golden_features = self._get_golden_features()
        self._feature_selection = self._get_feature_selection()
        self._start_random_models = self._get_start_random_models()
        self._hill_climbing_steps = self._get_hill_climbing_steps()
        self._top_models_to_improve = self._get_top_models_to_improve()
        self._random_state = self._get_random_state()

        ######################################################################################
        # Atributes
        self._models = []  # instances of iterative learner framework or ensemble
        self._best_model = None
        self._verbose = True
        self._threshold = None
        self._metrics_details = None
        self._max_metrics = None
        self._confusion_matrix = None
        self._X_path, self._y_path = None, None
        self._data_info = None
        self._model_paths = []
        self._stacked_models = None
        self._fit_level = None
        self._start_time = time.time()
        self._time_ctrl = None
        self._all_params = {}
        self._n_features = None
        ######################################################################################
=======
            if not isinstance(X_train, (pd.DataFrame)):
                raise AutoMLException(
                    "AutoML needs X_train matrix to be a Pandas DataFrame"
                )

            # EDA
            if self._explain_level == 2:
>>>>>>> dedc8fef

        try:

            self.load_progress()

            self._start_time = time.time()
            if self._time_ctrl is not None:
                self._start_time -= self._time_ctrl.already_spend()

            # Automatic Exloratory Data Analysis
            if self._explain_level == 2:
                EDA.compute(X, y, os.path.join(self._results_path, "EDA"))

            if X is not None:
                X = X.copy(deep=False)

            self._save_data(X, y)

            tuner = MljarTuner(
                self._get_tuner_params(
                    self._start_random_models,
                    self._hill_climbing_steps,
                    self._top_models_to_improve,
                ),
                self._algorithms,
                self._ml_task,
                self._validation_strategy,
                self._explain_level,
                self._data_info,
                self._golden_features,
                self._feature_selection,
                self._train_ensemble,
                self._stack_models,
                self._random_state,
            )
            self.tuner = tuner

            steps = tuner.steps()

            if self._time_ctrl is None:
                self._time_ctrl = TimeController(
                    self._start_time,
                    self._total_time_limit,
                    self._model_time_limit,
                    steps,
                    self._algorithms,
                )

            self._time_ctrl.log_time(
                "prepare_data",
                "prepare_data",
                "prepare_data",
                time.time() - self._start_time,
            )

            for step in steps:
                self._fit_level = step
                start = time.time()
                # self._time_start[step] = start

                if step == "stack":
                    self.prepare_for_stacking()

                generated_params = []
                if step in self._all_params:
                    generated_params = self._all_params[step]
                else:
                    generated_params = tuner.generate_params(
                        step, self._models, self._results_path, self._stacked_models
                    )

                if generated_params is None:
                    continue
                if generated_params:
                    print("-" * 72)
                    print(
                        f"{step} with {len(generated_params)} models to train ...")

                for params in generated_params:
                    if params.get("status", "") == "trained":
                        print(f"Skipping {params['name']}, already trained.")
                        continue
                    if params.get("status", "") == "skipped":
                        print(f"Skipped {params['name']}.")
                        continue

                    trained = False
                    if "ensemble" in step:
                        trained = self.ensemble_step(
                            is_stacked=params["is_stacked"])
                    else:
                        trained = self.train_model(params)

                    params["status"] = "trained" if trained else "skipped"
                    params["final_loss"] = self._models[-1].get_final_loss()
                    params["train_time"] = self._models[-1].get_train_time()
                    self.save_progress(step, generated_params)

            self._fit_level = "finished"
            self.save_progress()

            print(f"AutoML fit time: {time.time() - self._start_time}")

        except Exception as e:
            raise e
        finally:
            if self._X_path is not None:
                self._load_data_variables(X)

        return self

    def select_and_save_best(self):
        max_loss = 10e14
        for i, m in enumerate(self._models):
            if m.get_final_loss() < max_loss:
                self._best_model = m
                max_loss = m.get_final_loss()

        with open(os.path.join(self._results_path, "best_model.txt"), "w") as fout:
            fout.write(f"{self._best_model.get_name()}")

        with open(os.path.join(self._results_path, "params.json"), "w") as fout:
            params = {
                "ml_task": self._ml_task,
                "optimize_metric": self._eval_metric,
                "saved": self._model_paths,
            }
            if self._stacked_models is not None:
                params["stacked"] = [m.get_name()
                                     for m in self._stacked_models]
            fout.write(json.dumps(params, indent=4))

        ldb = self.get_leaderboard()
        ldb.to_csv(os.path.join(self._results_path,
                                "leaderboard.csv"), index=False)

        # save report
        ldb["Link"] = [
            f"[Results link]({m}/README.md)" for m in ldb["name"].values]
        ldb.insert(loc=0, column="Best model", value="")
        ldb.loc[ldb.name == self._best_model.get_name(),
                "Best model"] = "**the best**"

        with open(os.path.join(self._results_path, "README.md"), "w") as fout:
            fout.write(f"# AutoML Leaderboard\n\n")
            fout.write(tabulate(ldb.values, ldb.columns, tablefmt="pipe"))
            LeaderboardPlots.compute(ldb, self._results_path, fout)

    def _check_is_fitted(self):
        if self._fit_level != "finished":
            raise AutoMLException(
                "This model has not been fitted yet. Please call `fit()` with some data first."
            )

<<<<<<< HEAD
    def _base_predict(self, X):
        self._check_is_fitted()
        self._validate_X_predict(X)
=======
        Parameters
        ----------
        X : pandas.DataFrame
            The Pandas DataFrame with input data. The input data should have the same columns as data used for training, otherwise the `AutoMLException` will be raised.

        Returns
        -------
        predictions : numpy.ndarray
            One-dimensional array of class label for each object.

        Raises
        ------
        AutoMLException
            The input data doesn't have the same columns as data used for training.
            Model has not yet been fitted.
        """

        # Check if AutoML is fitted
        if self._best_model is None:
            raise AutoMLException(
                "Model has not yeet been fitted. Please call `fit()` first.")
>>>>>>> dedc8fef

        X = self._build_dataframe(X)
        if not isinstance(X.columns[0], str):
            X.columns = [str(c) for c in X.columns]

        input_columns = X.columns.tolist()
        for column in self._data_info["columns"]:
            if column not in input_columns:
                raise AutoMLException(
                    f"Missing column: {column} in input data. Cannot predict"
                )
        X = X[self._data_info["columns"]]

        # is stacked model
        if self._best_model._is_stacked:
            self.stack_models()
            X_stacked = self.get_stacked_data(X, mode="predict")

            if self.best_model.get_type() == "Ensemble":
                # Ensemble is using both original and stacked data
                predictions = self._best_model.predict(X, X_stacked)
            else:
                predictions = self._best_model.predict(X_stacked)
        else:
            predictions = self._best_model.predict(X)

        return predictions

        if self._ml_task == BINARY_CLASSIFICATION:
            # need to predict the label based on predictions and threshold
            neg_label, pos_label = (
                predictions.columns[0][11:],
                predictions.columns[1][11:],
            )

            if neg_label == "0" and pos_label == "1":
                neg_label, pos_label = 0, 1
            target_is_numeric = self._data_info.get("target_is_numeric", False)
            if target_is_numeric:
                neg_label = int(neg_label)
                pos_label = int(pos_label)
            # assume that it is binary classification
<<<<<<< HEAD
            predictions["label"] = (
                predictions.iloc[:, 1] > self._best_model._threshold
            ).astype(np.int32)
=======
            predictions["label"] = predictions.iloc[:,
                                                    1] > self._best_model._threshold
            predictions["label"] = predictions["label"].map(
                {True: pos_label, False: neg_label}
            )
>>>>>>> dedc8fef
            return predictions
        elif self._ml_task == MULTICLASS_CLASSIFICATION:
            target_is_numeric = self._data_info.get("target_is_numeric", False)
            if target_is_numeric:
                predictions["label"] = predictions["label"].astype(np.int32)
            return predictions
        # Regression
        else:
            return predictions

    def _predict(self, X):

        predictions = self._base_predict(X)

        # Return predictions
        # If classification task the result is in column 'label'
        # If regression task the result is in column 'prediction'
        return (
            predictions["label"].to_numpy()
            if self._ml_task != REGRESSION
            else predictions["prediction"].to_numpy()
        )

    def _predict_proba(self, X):
        # Check is task type is correct
        if self._ml_task == REGRESSION:
            raise AutoMLException(
                f"Method `predict_proba()` can only be used when in classification tasks. Current task: '{self._get_ml_task()}'."
            )

        # Make and return predictions
        # If classification task the result is in column 'label'
        # If regression task the result is in column 'prediction'
        # Need to drop `label` column because in case of multilabel classification,
        # the pandas dataframe returned by `predict()` already contains the predicted label.
        # Must pass `errors="ignore"` to pandas `drop()` method because in case of binary
        # classification the label column does not exist when `predict()` is called. This
        # parameter simulates a drop if column exists behavior.
        return self._base_predict(X).drop(["label"], axis=1, errors="ignore").to_numpy()

    def _score(self, X, y=None):
        # y default must be None for scikit-learn compatibility

        # Check if y is None
        if y is None:
            raise AutoML("y must be specified.")

        predictions = self._predict(X)

        return (
            r2_score(y, predictions)
            if self._ml_task == REGRESSION
            else accuracy_score(y, predictions)
        )

    def _get_mode(self):
        """ Gets the current mode"""
        self._validate_mode()
        return deepcopy(self.mode)

    def _get_ml_task(self):
        """ Gets the current ml_task. If "auto" it is determined"""
        self._validate_ml_task()
        if self.ml_task == "auto":
            classes_number = self.n_classes
            if classes_number == 2:
                return BINARY_CLASSIFICATION
            elif classes_number <= 20:
                return MULTICLASS_CLASSIFICATION
            else:
                return REGRESSION
        else:
            return deepcopy(self.ml_task)

    def _get_tuning_mode(self):
        self._validate_tuning_mode()
        return deepcopy(self.tuning_mode)

    def _get_results_path(self):
        """ Gets the current results_path"""
        self._validate_results_path()

        path = self.results_path

        if path is None:
            for i in range(1, 10001):
                name = f"AutoML_{i}"
                if not os.path.exists(name):
                    # Make dir and return dir name
                    os.mkdir(name)
                    print(f"AutoML directory: {name}")
                    return name
            # If it got here, could not create, raise expection
            raise AutoMLException("Cannot create directory for AutoML results")

        # Dir exists and can be loaded
        if os.path.exists(path) and os.path.exists(os.path.join(path, "params.json")):
            print(f"Directory '{path}' already exists. Loading it.")
            self.load()
            return
        # Dir does not exist, create it
        elif not os.path.exists(path):
            os.mkdir(path)
            print(f"AutoML directory: {path}")
            return path
        # Dir exists, but has no params.json and is not empty. Cannot use this dir
        elif os.path.exists(path) and len(os.listdir(path)):
            raise ValueError(
                f"Cannot set directory for AutoML. Directory {self._results_path} is not empty."
            )

        raise AutoMLException("Cannot set directory for AutoML results")

    def _get_total_time_limit(self):
        """ Gets the current total_time_limit"""
        self._validate_total_time_limit()
        return deepcopy(self.total_time_limit)

    def _get_model_time_limit(self):
        """ Gets the current model_time_limit"""
        self._validate_model_time_limit()
        return deepcopy(self.model_time_limit)

    def _get_algorithms(self):
        """ Gets the current algorithms. If "auto" it is determined"""
        self._validate_algorithms()
        if self.algorithms == "auto":
            if self._get_mode() == "Explain":
                return [
                    "Baseline",
                    "Linear",
                    "Decision Tree",
                    "Random Forest",
                    "Xgboost",
                    # "Neural Network"
                ]
            if self._get_mode() == "Perform":
                return [
                    "Linear",
                    "Random Forest",
                    "LightGBM",
                    "Xgboost",
                    "CatBoost",
                    "Neural Network",
                ]
            if self._get_mode() == "Compete":
                return [
                    "Linear",
                    "Decision Tree",
                    "Random Forest",
                    "Extra Trees",
                    "LightGBM",
                    "Xgboost",
                    "CatBoost",
                    "Neural Network",
                    "Nearest Neighbors",
                ]
        else:
            return deepcopy(self.algorithms)

    def _get_train_ensemble(self):
        """ Gets the current train_ensemble"""
        self._validate_train_ensemble()
        return deepcopy(self.train_ensemble)

    def _get_stack_models(self):
        """ Gets the current stack_models"""
        self._validate_stack_models()
        if self.stack_models == "auto":
            return True if self.mode == "Compete" else False
        else:
            return deepcopy(self.stack_models)

    def _get_eval_metric(self):
        """ Gets the current eval_metric"""
        self._validate_eval_metric()
        if self.eval_metric == "auto":
            if self._get_ml_task() == BINARY_CLASSIFICATION:
                return "logloss"
            elif self._get_ml_task() == MULTICLASS_CLASSIFICATION:
                return "logloss"
            elif self._get_ml_task() == REGRESSION:
                return "rmse"
        else:
            return deepcopy(self.eval_metric)

    def _get_validation_strategy(self):
        """ Gets the current validation_strategy"""
        strat = {}
        self._validate_validation_strategy()
        if self.validation_strategy == "auto":
            if self._get_mode() == "Explain":
                strat = {
                    "validation_type": "split",
                    "train_ratio": 0.75,
                    "shuffle": True,
                    "stratify": True,
                }
            elif self._get_mode() == "Perform":
                strat = {
                    "validation_type": "kfold",
                    "k_folds": 5,
                    "shuffle": True,
                    "stratify": True,
                }
            elif self._get_mode() == "Compete":
                strat = {
                    "validation_type": "kfold",
                    "k_folds": 10,
                    "shuffle": True,
                    "stratify": True,
                }
            if self._get_ml_task() == REGRESSION:
                strat.pop("stratify")
            return strat
        else:
            strat = deepcopy(self.validation_strategy)
            strat.pop("stratify")
            return strat

    def _get_verbose(self):
        """Gets the current verbose"""
        self._validate_verbose()
        return deepcopy(self.verbose)

    def _get_explain_level(self):
        """ Gets the current explain_level"""
        self._validate_explain_level()
        if self.explain_level == "auto":
            if self._get_mode() == "Explain":
                return 2
            if self._get_mode() == "Perform":
                return 1
            if self._get_mode() == "Compete":
                return 0
        else:
            return deepcopy(self.explain_level)

    def _get_golden_features(self):
        self._validate_golden_features()
        if self.golden_features == "auto":
            if self._get_mode() == "Explain":
                return False
            if self._get_mode() == "Perform":
                return True
            if self._get_mode() == "Compete":
                return True
        else:
            return deepcopy(self.golden_features)

    def _get_feature_selection(self):
        """ Gets the current feature_selection"""
        self._validate_feature_selection()
        if self.feature_selection == "auto":
            if self._get_mode() == "Explain":
                return False
            if self._get_mode() == "Perform":
                return True
            if self._get_mode() == "Compete":
                return True
        else:
            return deepcopy(self.feature_selection)

    def _get_start_random_models(self):
        """ Gets the current start_random_models"""
        self._validate_start_random_models()
        if self.start_random_models == "auto":
            if self._get_mode() == "Explain":
                return 1
            if self._get_mode() == "Perform":
                return 5
            if self._get_mode() == "Compete":
                return 10
        else:
            return deepcopy(self.start_random_models)

    def _get_hill_climbing_steps(self):
        """ Gets the current hill_climbing_steps"""
        self._validate_hill_climbing_steps()
        if self.hill_climbing_steps == "auto":
            if self._get_mode() == "Explain":
                return 0
            if self._get_mode() == "Perform":
                return 2
            if self._get_mode() == "Compete":
                return 2
        else:
            return deepcopy(self.hill_climbing_steps)

    def _get_top_models_to_improve(self):
        """ Gets the current top_models_to_improve"""
        self._validate_top_models_to_improve()
        if self.top_models_to_improve == "auto":
            if self._get_mode() == "Explain":
                return 0
            if self._get_mode() == "Perform":
                return 2
            if self._get_mode() == "Compete":
                return 3
        else:
            return deepcopy(self.top_models_to_improve)

    def _get_random_state(self):
        """ Gets the current random_state"""
        self._validate_random_state()
        return deepcopy(self.random_state)

    def _validate_mode(self):
        """ Validates mode parameter"""
        valid_modes = ["Explain", "Perform", "Compete"]
        if self.mode not in valid_modes:
            raise ValueError(
                f"Expected `{nameof(self.mode)}` to be {' or '.join(valid_modes)}, got '{self.mode}'"
            )

    def _validate_ml_task(self):
        """ Validates ml_task parameter"""
        if isinstance(self.stack_models, str) and self.stack_models == "auto":
            return
        if self.ml_task not in AlgorithmsRegistry.get_supported_ml_tasks():
            raise Exception(
                f"Unknow Machine Learning task '{self._get_ml_task()}'. \
                Supported tasks are: {AlgorithmsRegistry.get_supported_ml_tasks()}. \
                You can also specify 'ml_task' to 'auto', so AutoML automatically guesses it."
            )

    def _validate_tuning_mode(self):
        """ Validates tuning_mode parameter"""
        valid_tuning_modes = ["Normal", "Sport", "Insane", "Perfect"]
        if self.tuning_mode not in valid_tuning_modes:
            raise ValueError(
                f"Expected `{nameof(self.tuning_mode)}` to be {'or'.join(valid_tuning_modes)}, got '{self.tuning_mode}''"
            )

    def _validate_results_path(self):
        """ Validates path parameter"""
        if self.results_path is None or isinstance(self.results_path, str):
            return

        raise ValueError(
            f"Expected `{nameof(self.results_path)}` to be of type string, got '{type(self.results_path)}''"
        )

    def _validate_total_time_limit(self):
        """ Validates total_time_limit parameter"""
        check_greater_than_zero_integer(
            self.total_time_limit, nameof(self.total_time_limit)
        )

    def _validate_model_time_limit(self):
        """ Validates model_time_limit parameter"""
        if self.model_time_limit is not None:
            check_greater_than_zero_integer(
                self.model_time_limit, nameof(self.model_time_limit)
            )

    def _validate_algorithms(self):
        """ Validates algorithms parameter"""
        if isinstance(self.stack_models, str) and self.stack_models == "auto":
            return

        for algo in self.algorithms:
            if algo not in list(AlgorithmsRegistry.registry[self.ml_task].keys()):
                raise AutoMLException(
                    f"The algorithm {algo} is not allowed to use for ML task: {self.ml_task}. Allowed algorithms: {list(AlgorithmsRegistry.registry[self.ml_task].keys())}"
                )

    def _validate_train_ensemble(self):
        """ Validates train_ensemble parameter"""
        # `train_ensemble` defaults to True, no further checking required
        check_bool(self.train_ensemble, nameof(self.train_ensemble))

    def _validate_stack_models(self):
        """ Validates stack_models parameter"""
        # `stack_models` defaults to "auto". If "auto" return, else check if is valid bool
        if isinstance(self.stack_models, str) and self.stack_models == "auto":
            return

        check_bool(self.stack_models, nameof(self.stack_models))

    def _validate_eval_metric(self):
        """ Validates eval_metric parameter"""
        # `stack_models` defaults to "auto". If not "auto", check if is valid bool
        if isinstance(self.stack_models, str) and self.stack_models == "auto":
            return

        if (
            self._get_ml_task() == BINARY_CLASSIFICATION
            or self._get_ml_task() == MULTICLASS_CLASSIFICATION
        ) and self.eval_metric != "logloss":
            raise AutoMLException(
                f"Metric {self.eval_metricself.eval_metric} is not allowed in ML task: {self._get_ml_task()}. \
                    Use 'log_loss'"
            )

        elif self._get_ml_task() == REGRESSION and self.eval_metric != "rmse":
            raise AutoMLException(
                f"Metric {self.eval_metricself.eval_metric} is not allowed in ML task: {self._get_ml_task()}. \
                Use 'rmse'"
            )

    def _validate_validation_strategy(self):
        """ Validates validation parameter"""
        if (
            isinstance(self.validation_strategy, str)
            and self.validation_strategy == "auto"
        ):
            return
        # TODO: Verify if it build correct json and has params

    def _validate_verbose(self):
        """ Validates verbose parameter"""
        check_positive_integer(self.verbose, nameof(self.verbose))

    def _validate_explain_level(self):
        """ Validates explain_level parameter"""
        if isinstance(self.explain_level, str) and self.explain_level == "auto":
            return
        valid_explain_levels = [0, 1, 2]
        # Check if explain level is 0 or greater integer
        if not (
            isinstance(self.explain_level, int)
            and self.explain_level in valid_explain_levels
        ):
            raise ValueError(
                f"Expected `{nameof(self.explain_level)}` to be {' or '.join([str(x) for x in valid_explain_levels])}, got '{self.explain_level}'"
            )

    def _validate_golden_features(self):
        """ Validates golden_features parameter"""
        if isinstance(self.golden_features, str) and self.golden_features == "auto":
            return
        check_bool(self.golden_features, nameof(self.golden_features))

    def _validate_feature_selection(self):
        """ Validates feature_selection parameter"""
        if isinstance(self.feature_selection, str) and self.feature_selection == "auto":
            return
        check_bool(self.feature_selection, nameof(self.feature_selection))

    def _validate_start_random_models(self):
        """ Validates start_random_models parameter"""
        if (
            isinstance(self.start_random_models, str)
            and self.start_random_models == "auto"
        ):
            return
        check_greater_than_zero_integer(
            self.start_random_models, nameof(self.start_random_models)
        )

    def _validate_hill_climbing_steps(self):
        """ Validates hill_climbing_steps parameter"""
        if (
            isinstance(self.hill_climbing_steps, str)
            and self.hill_climbing_steps == "auto"
        ):
            return
        check_positive_integer(
            self.hill_climbing_steps, nameof(self.hill_climbing_steps)
        )

    def _validate_top_models_to_improve(self):
        """ Validates top_models_to_improve parameter"""
        if (
            isinstance(self.top_models_to_improve, str)
            and self.top_models_to_improve == "auto"
        ):
            return
        check_positive_integer(
            self.top_models_to_improve, nameof(self.top_models_to_improve)
        )

    def _validate_random_state(self):
        """ Validates random_state parameter"""
        check_positive_integer(self.random_state, nameof(self.random_state))

    def to_json(self):
        if self._best_model is None:
            return None

        return {
            "best_model": self._best_model.to_json(),
            "threshold": self._threshold,
            "ml_task": self._ml_task,
        }

    def from_json(self, json_data):

        if json_data["best_model"]["algorithm_short_name"] == "Ensemble":
            self._best_model = Ensemble()
            self._best_model.from_json(json_data["best_model"])
        else:
            self._best_model = ModelFramework(
                json_data["best_model"].get("params"))
            self._best_model.from_json(json_data["best_model"])
        self._threshold = json_data.get("threshold")

        self._ml_task = json_data.get("ml_task")


class AutoML(_AutoML):

    """
    Automated Machine Learning for supervised tasks (binary classification, multiclass classification, regression).

    Provides scikit-learn API compatibily

    Parameters
    ----------

    mode : str {"Explain", "Perform", "Compete"}, optional, default="Explain"
        Defines the goal and how intensive the AutoML search will be.
        There are three available modes:
        - `Explain` : To to be used when the user wants to explain and understand the data.
            - Uses 75%/25% train/test split.
            - Uses the following models: `Baseline`, `Linear`, `Decision Tree`, `Random Forest`, `XGBoost`, `Artificial Neural Network`, and `Ensemble`.
            - Has full explanations in reports: learning curves, importance plots, and SHAP plots.
        - `Perform` : To be used when the user wants to train a model that will be used in real-life use cases.
            - Uses 5-fold CV (Cross-Validation).
            - Uses the following models: `Linear`, `Random Forest`, `LightGBM`, `XGBoost`, `CatBoost`, `Artificial Neural Network`, and `Ensemble`.
            - Has learning curves and importance plots in reports.
        - `Compete` : To be used for machine learning competitions (maximum performance).
            - Uses 10-fold CV (Cross-Validation).
            - Uses the following models: `Linear`, `DecisionTree`, `Random Forest`, `Extra Trees`, `XGBoost`, `CatBoost`, `Artificial Neural Network`,
                `Artificial Neural Network`, `Nearest Neighbors`, `Ensemble`, and `Stacking`.
            - It has only learning curves in the reports.

    ml_task : str {"auto","binary_classification", "multiclass_classification", "regression"} , optional, default="auto"
        If left `None` AutoML will try to guess the task based on target values.
        If there will be only 2 values in the target, then task will be set to `"binary_classification"`.
        If number of values in the target will be between 2 and 20 (included), then task will be set to `"multiclass_classification"`.
        In all other casses, the task is set to `"regression"`.

    tuning_mode :  str {"Normal", "Sport", "Insane", "Perfect"}, optional, default="Normal"
        The mode for tuning. The names are kept the same as `MLjar web application <https://mljar.com>`
        Each mode describe how many models will be checked:
        - `Normal` : about 5-10 models of each algorithm will be trained,
        - `Sport` : about 10-15 models of each algorithm will be trained,
        - `Insane` : about 15-20 models of each algorithm will be trained,
        - `Perfect` : about 25-35 models of each algorithm will be trained.

    results_path : str, optional, default=None
        The path with results. If None, then the name of directory will be generated with the template: AutoML_{number},
        where the number can be from 1 to 1,000 - depends which direcory name will be available.
        If the `results_path` will point to directory with AutoML results (`params.json` must be present),
        then all models will be loaded.

    total_time_limit : int or None, optional, default=1800
        The time limit in seconds for AutoML training. If None, then
        `model_time_limit` is not used.

    model_time_limit : int, optional, default=None
        The time limit for training a single model, in seconds.
        If `model_time_limit` is set, the `total_time_limit` is not respected.
        The single model can contain several learners. The time limit for subsequent learners is computed based on `model_time_limit`.
        For example, in the case of 10-fold cross-validation, one model will have 10 learners.
        The `model_time_limit` is the time for all 10 learners.

    algorithms : list of str, optional
        The list of algorithms that will be used in the training. The algorithms can be:
        [
            "Baseline",
            "Linear",
            "Decision Tree",
            "Random Forest",
            "Extra Trees",
            "LightGBM",
            "Xgboost",
            "CatBoost",
            "Neural Network",
            "Nearest Neighbors",
        ]

    train_ensemble : bool, optional, default=True
        Whether an ensemble gets created at the end of the training.

    stack_models : bool, optional, default=True
        Whether a models stack gets created at the end of the training. Stack level is 1.

    eval_metric : str, optional, default="auto"
        The metric to be optimized.
        If "auto", then:
            - `logloss` is used for classifications taks.
            - `rmse` is used for regression taks.
        .. note:: Still not implemented, please left `None`

    validation_strategy : JSON, optional,  default="auto"
        The JSON with validation type. Right now only Cross-Validation is supported.
        Example::

        {"validation_type": "kfold", "k_folds": 5, "shuffle": True, "stratify": True, "random_seed": 123}

    verbose : int, optional, default=0
        Controls the verbosity when fitting and predicting.
        .. note:: Still not implemented, please left `None`


    explain_level : "auto" or int {0,1,2}, optional, default="auto"
        The level of explanations included to each model:
        - if `explain_level` is `0` no explanations are produced.
        - if `explain_level` is `1` the following explanations are produced: importance plot (with permutation method), for decision trees produce tree plots, for linear models save coefficients.
        - if `explain_level` is `2` the following explanations are produced: the same as `1` plus SHAP explanations.
        If left `auto` AutoML will produce explanations based on the selected `mode`.

    golden_features : "auto" or bool, optional, default="auto"
        Whether to use golden features
        If left `auto` AutoML will use golden features based on the selected `mode`:
            - If `mode` is "Explain", `golden_features` = False.
            - If `mode` is "Perform", `golden_features` = True.
            - If `mode` is "Compete", `golden_features` = True.

    feature_selection : "auto" or bool, optional, default="auto"
        Whether to do feature_selection
         If left `auto` AutoML will do feature selection based on the selected `mode`:
            - If `mode` is "Explain", `feature_selection` = False.
            - If `mode` is "Perform", `feature_selection` = True.
            - If `mode` is "Compete", `feature_selection` = True.

    start_random_models : "auto" or int (> 0)
        Number of starting random models to try.
        If left `auto` AutoML will select it based on the selected `mode`:
            - If `mode` is "Explain", `start_random_models` = 1.
            - If `mode` is "Perform", `start_random_models` = 5.
            - If `mode` is "Compete", `start_random_models` = 10.

    hill_climbing_steps : "auto" or int (>= 0)
        Number of steps to perform during hill climbing.
        If left `auto` AutoML will select it based on the selected `mode`:
            - If `mode` is "Explain", `hill_climbing_steps` = 0.
            - If `mode` is "Perform", `hill_climbing_steps` = 2.
            - If `mode` is "Compete", `hill_climbing_steps` = 2.

    top_models_to_improve : "auto" or int (>= 0)
        Number of best models to improve.
        If left `auto` AutoML will select it based on the selected `mode`:
            - If `mode` is "Explain", `top_models_to_improve` = 0.
            - If `mode` is "Perform", `top_models_to_improve` = 2.
            - If `mode` is "Compete", `top_models_to_improve` = 3.

    random_state : int, default=None
        Controls the randomness of the MLjar Tuner


    Examples
    --------
    Binary Classification Example:
    >>> import pandas as pd
    >>> from sklearn.model_selection import train_test_split
    >>> from sklearn.metrics import roc_auc_score
    >>> from supervised import AutoML
    >>> df = pd.read_csv(
    ...        "https://raw.githubusercontent.com/pplonski/datasets-for-start/master/adult/data.csv",
    ...       skipinitialspace=True
    ...    )
    >>> X_train, X_test, y_train, y_test = train_test_split(
    ... df[df.columns[:-1]], df["income"], test_size=0.25
    ... )
    >>> automl = AutoML()
    >>> automl.fit(X_train, y_train)
    >>> y_pred_prob = automl.predict_proba(X_test)
    >>> print(f"AUROC: {roc_auc_score(y_test, y_pred_prob):.2f}%")

    Multi-Class Classification Example:
    >>> import pandas as pd
    >>> from sklearn.datasets import load_digits
    >>> from sklearn.metrics import accuracy_score
    >>> from sklearn.model_selection import train_test_split
    >>> from supervised import AutoML
    >>> digits = load_digits()
    >>> X_train, X_test, y_train, y_test = train_test_split(
    ...     digits.data, digits.target, stratify=digits.target, test_size=0.25,
    ...     random_state=123
    ... )
    >>> automl = AutoML(mode="Perform")
    >>> automl.fit(X_train, y_train)
    >>> y_pred = automl.predict(X_test)
    >>> print(f"Accuracy: {accuracy_score(y_test, y_pred):.2f}%")

    Regression Example:
    >>> import pandas as pd
    >>> from sklearn.datasets import load_boston
    >>> from sklearn.model_selection import train_test_split
    >>> from sklearn.metrics import mean_squared_error
    >>> from supervised import AutoML
    >>> housing = load_boston()
    >>> X_train, X_test, y_train, y_test = train_test_split(
    ...       pd.DataFrame(housing.data, columns=housing.feature_names),
    ...       housing.target,
    ...       test_size=0.25,
    ...       random_state=123,
    ... )
    >>> automl = AutoML(mode="Compete")
    >>> automl.fit(X_train, y_train)
    >>> print("Test R^2:", automl.score(X_test, y_test))

    Scikit-learn Pipeline Integration Example:
    >>> from imblearn.over_sampling import RandomOverSampler
    >>> from sklearn.pipeline import make_pipeline
    >>> from sklearn.datasets import make_classification
    >>> from sklearn.model_selection import train_test_split
    >>> from supervised import AutoML
    >>> X, y = make_classification()
    >>> X_train, X_test, y_train, y_test = train_test_split(X,y)
    >>> pipeline = make_pipeline(RandomOverSampler(), AutoML())
    >>> print(pipeline.fit(X_train, y_train).score(X_test, y_test))
    """

    def __init__(
        self,
        mode="Explain",
        ml_task="auto",
        tuning_mode="Normal",
        results_path=None,
        total_time_limit=30 * 60,
        model_time_limit=None,
        algorithms="auto",
        train_ensemble=True,
        stack_models="auto",
        eval_metric="auto",
        validation_strategy="auto",
        verbose=0,
        explain_level="auto",
        golden_features="auto",
        feature_selection="auto",
        start_random_models="auto",
        hill_climbing_steps="auto",
        top_models_to_improve="auto",
        random_state=1234,
    ):
        super(AutoML, self).__init__()
        self.mode = mode
        self.ml_task = ml_task
        self.tuning_mode = tuning_mode
        self.results_path = results_path
        self.total_time_limit = total_time_limit
        self.model_time_limit = model_time_limit
        self.algorithms = algorithms
        self.train_ensemble = train_ensemble
        self.stack_models = stack_models
        self.eval_metric = eval_metric
        self.validation_strategy = validation_strategy
        self.verbose = verbose
        self.explain_level = explain_level
        self.golden_features = golden_features
        self.feature_selection = feature_selection
        self.start_random_models = start_random_models
        self.hill_climbing_steps = hill_climbing_steps
        self.top_models_to_improve = top_models_to_improve
        self.random_state = random_state

    def fit(self, X, y):
        """
        Fit the AutoML model.
        Parameters
        ----------
        X_train : list or numpy.ndarray or pandas.DataFrame
            Training data
        y_train : list or numpy.ndarray or pandas.DataFrame
            Training targets
        X_validation : list or numpy.ndarray or pandas.DataFrame
            Validation data
        y_validation : list or numpy.ndarray or pandas.DataFrame
            Targets for validation data

        Returns
        -------
        self : AutoML object
        """
        return self._fit(X, y)

    def predict(self, X):
        """
        Computes predictions from AutoML best model.
        Parameters
        ----------
        X : list or numpy.ndarray or pandas.DataFrame
            Input values to make predictions on.

        Returns
        -------
        predictions : numpy.ndarray
            One-dimensional array of class label for each object.

        Raises
        ------
        AutoMLException
            Model has not yet been fitted.
        """
        return self._predict(X)

    def predict_proba(self, X):
        """
        Computes class probabilities from AutoML best model. This method can only be used for classification ML task.

        Parameters
        ----------
        X : list or numpy.ndarray or pandas.DataFrame
            Input values to make predictions on.

        Returns
        -------
        predictions : numpy.ndarray of shape (n_samples, n_classes)
            Matrix of containing class probabilities of the input samples

        Raises
        ------
        AutoMLException
            Model has not yet been fitted.

        """
        return self._predict_proba(X)

    def score(self, X, y=None):
        """
        Returns a goodness of fit measure (higher is better):
            - For classification tasks: returns the mean accuracy on the given test data and labels.
            - For regression tasks: returns the R^2 (coefficient of determination) on the given test data and labels.

        Parameters
        ----------
        X : list or numpy.ndarray or pandas.DataFrame
            Test values to make predictions on.

        y : list or numpy.ndarray or pandas.DataFrame
            True labels for X.

        Returns the mean accuracy in the case of a classification task.

        """
        return self._score(X, y)<|MERGE_RESOLUTION|>--- conflicted
+++ resolved
@@ -61,7 +61,6 @@
     def _get_tuner_params(
         self, start_random_models, hill_climbing_steps, top_models_to_improve
     ):
-<<<<<<< HEAD
         return {
             "start_random_models": start_random_models,
             "hill_climbing_steps": hill_climbing_steps,
@@ -70,343 +69,6 @@
 
     def __init__(self):
         logger.debug("AutoML.__init__")
-=======
-        """
-        Initialize the AutoML object.
-
-        :param results_path: The path with results.
-        If left `None` then the name of directory will be generated, with template: AutoML_{number},
-        where the number can be from 1 to 1,000 - depends which direcory name will be available.
-
-        If the `results_path` will point to directory with AutoML results (`params.json` must be present),
-        then all models will be loaded.
-
-        :param total_time_limit: The time limit in seconds for AutoML training.
-        It is not used when `model_time_limit` is not `None`.
-
-        :params mode
-
-        # Additional (optional parameters)
-
-        :param model_time_limit: The time limit for training a single model, in seconds.
-        If `model_time_limit` is set, the `total_time_limit` is not respected.
-        The single model can contain several learners.
-        The time limit for single learner is computed based on `model_time_limit`.
-
-        For example, in the case of 10-fold cross-validation, one model will have 10 learners.
-        The `model_time_limit` is time for all 10 learners.
-
-        :param algorithms: The list of algorithms that will be used in the training. The algorithms can be:
-            [
-                "Baseline",
-                "Linear",
-                "Decision Tree",
-                "Random Forest",
-                "Extra Trees",
-                "LightGBM",
-                "Xgboost",
-                "CatBoost",
-                "Neural Network",
-                "Nearest Neighbors",
-            ]
-
-        :param tuning_mode: The mode for tuning. It can be: `Normal`, `Sport`, `Insane`, `Perfect`. The names are kept the same as in https://mljar.com application.
-
-        Each mode describe how many models will be checked:
-
-        - `Normal` - about 5-10 models of each algorithm will be trained,
-        - `Sport` - about 10-15 models of each algorithm will be trained,
-        - `Insane` - about 15-20 models of each algorithm will be trained,
-        - `Perfect` - about 25-35 models of each algorithm will be trained.
-
-        You can also set how many models will be trained with `set_advanced` method.
-
-        :param train_ensemble: If true then at the end of models training the ensemble will be created. (Default is `True`)
-
-        :param stack_models: If true then stacked models will be created. Stack level is 1. (Default is `True`)
-
-        :param optimize_metric: The metric to be optimized. (not implemented yet, please left `None`)
-
-        :param validation: The JSON with validation type. Right now only Cross-Validation is supported.
-        The example JSON parameters for validation:
-        ```
-        {"validation_type": "kfold", "k_folds": 5,
-            "shuffle": True, "stratify": True, "random_seed": 123}
-        ```
-        :param verbose: Not implemented yet.
-
-        :param ml_task: The machine learning task that will be solved. Can be: `"binary_classification", "multiclass_classification", "regression"`.
-        If left `None` AutoML will try to guess the task based on target values.
-        If there will be only 2 values in the target, then task will be set to `"binary_classification"`.
-        If number of values in the target will be between 2 and 20 (included), then task will be set to `"multiclass_classification"`.
-        In all other casses, the task is set to `"regression"`.
-
-        :param explain_level: The level of explanations included to each model.
-        `explain_level = 0` means no explanations
-        `explain_level = 1` means produce importance plot (with permutation method), for decision trees produce tree plots, for linear models save coefficients
-        `explain_level = 2` the same as for `1` plus SHAP explanations
-
-        :param seed: The seed for random generator.
-
-        """
-        logger.debug("AutoML.__init__")
-
-        self._results_path = results_path
-        """
-        total_time_limit is the time for computing for all models
-        model_time_limit is the time for computing a single model
-        if model_time_limit is None then its value is computed from total_time_limit
-        if total_time_limit is set and model_time_limit is set, then total_time_limit constraint will be omitted
-        """
-        self._total_time_limit = total_time_limit
-
-        if mode not in ["Explain", "Perform", "Compete"]:
-            print("mode should be: Explain, Perform or Compete")
-            print("Setting mode=Explain")
-            mode = "Explain"
-
-        self._mode = mode
-
-        if self._mode == "Explain":
-            self._train_ensemble = True
-            self._stack_models = False
-            self._validation = {
-                "validation_type": "split",
-                "train_ratio": 0.75,
-                "shuffle": True,
-                "stratify": True,
-            }
-            self._algorithms = [
-                "Baseline",
-                "Linear",
-                "Decision Tree",
-                "Random Forest",
-                "Xgboost",
-                "Neural Network",
-            ]
-            self._explain_level = 2
-            self._start_random_models = 1
-            self._hill_climbing_steps = 0
-            self._top_models_to_improve = 0
-            self._golden_features = False
-            self._feature_selection = False
-        elif self._mode == "Perform":
-            self._train_ensemble = True
-            self._stack_models = False
-            self._validation = {
-                "validation_type": "kfold",
-                "k_folds": 5,
-                "shuffle": True,
-                "stratify": True,
-            }
-            self._algorithms = [
-                "Linear",
-                "Random Forest",
-                "LightGBM",
-                "Xgboost",
-                "CatBoost",
-                "Neural Network",
-            ]
-            self._explain_level = 1
-            self._start_random_models = 5
-            self._hill_climbing_steps = 2
-            self._top_models_to_improve = 2
-            self._golden_features = True
-            self._feature_selection = True
-        elif self._mode == "Compete":
-            self._train_ensemble = True
-            self._stack_models = True
-            self._validation = {
-                "validation_type": "kfold",
-                "k_folds": 10,
-                "shuffle": True,
-                "stratify": True,
-            }
-            self._algorithms = [
-                "Linear",
-                "Decision Tree",
-                "Random Forest",
-                "Extra Trees",
-                "LightGBM",
-                "Xgboost",
-                "CatBoost",
-                "Neural Network",
-                "Nearest Neighbors",
-            ]
-            self._explain_level = 0
-            self._start_random_models = 10
-            self._hill_climbing_steps = 2
-            self._top_models_to_improve = 3
-            self._golden_features = True
-            self._feature_selection = True
-
-        self._model_time_limit = None
-        if "model_time_limit" in kwargs:
-            self._model_time_limit = kwargs["model_time_limit"]
-
-        # algorithms are checked during the fit method call,
-        # we need to know the data to tell if allgorithm is proper
-        if "algorithms" in kwargs:
-            self._algorithms = kwargs["algorithms"]
-
-        if "validation" in kwargs:
-            self._validation = kwargs["validation"]
-
-        if "train_ensemble" in kwargs:
-            self._train_ensemble = kwargs["train_ensemble"]
-
-        if "stack_models" in kwargs:
-            self._stack_models = kwargs["stack_models"]
-
-        if "explain_level" in kwargs:
-            self._explain_level = kwargs["explain_level"]
-
-        self._ml_task = None
-        if "ml_task" in kwargs:
-            self._ml_task = kwargs["ml_task"]
-
-        self._user_set_optimize_metric = None
-        if "optimize_metric" in kwargs:
-            self._user_set_optimize_metric = kwargs["optimize_metric"]
-
-        if "tuning_mode" in kwargs:
-            self.set_tuning_mode(kwargs["tuning_mode"])
-
-        if "golden_features" in kwargs:
-            self._golden_features = kwargs["golden_features"]
-
-        if "feature_selection" in kwargs:
-            self._feature_selection = kwargs["feature_selection"]
-
-        self._verbose = True
-        if "verbose" in kwargs:
-            self._verbose = kwargs["verbose"]
-
-        self._seed = 1234
-        if "seed" in kwargs:
-            self._seed = kwargs["seed"]
-
-        self._tuner_params = {
-            "start_random_models": self._start_random_models,
-            "hill_climbing_steps": self._hill_climbing_steps,
-            "top_models_to_improve": self._top_models_to_improve,
-        }
-        self._models = []  # instances of iterative learner framework or ensemble
-
-        # it is instance of model framework or ensemble
-        self._best_model = None
-        self._verbose = True
-
-        self._fit_time = None
-        self._models_train_time = {}
-        self._threshold = None
-        self._metrics_details = None
-        self._max_metrics = None
-        self._confusion_matrix = None
-
-        self._X_train_path, self._y_train_path = None, None
-        self._X_validation_path, self._y_validation_path = None, None
-
-        self._data_info = None
-        self._model_paths = []
-        self._stacked_models = None
-
-        self._fit_level = None
-        self._time_spend = {}
-        self._time_start = {}
-        self._start_time = time.time()  # it will be updated in `fit` method
-
-        if self._validation["validation_type"] != "kfold" and self._stack_models:
-            print(
-                "Models cannot be stacked. Please set validation to k-fold to stack models."
-            )
-            # stacking only available of k-fold validation
-            self._stack_models = False
-
-        self._all_params = {}
-
-        # this should be last in the constrcutor
-        # in case there is a dir, it might load models
-        self._set_results_dir()
-
-    def set_tuning_mode(self, mode="Normal"):
-        if mode == "Sport":
-            self._start_random_models = 10
-            self._hill_climbing_steps = 2
-            self._top_models_to_improve = 3
-        elif mode == "Insane":
-            self._start_random_models = 15
-            self._hill_climbing_steps = 3
-            self._top_models_to_improve = 4
-        elif mode == "Perfect":
-            self._start_random_models = 25
-            self._hill_climbing_steps = 5
-            self._top_models_to_improve = 5
-        else:  # Normal
-            self._start_random_models = 5
-            self._hill_climbing_steps = 1
-            self._top_models_to_improve = 2
-        self._tuner_params = {
-            "start_random_models": self._start_random_models,
-            "hill_climbing_steps": self._hill_climbing_steps,
-            "top_models_to_improve": self._top_models_to_improve,
-        }
-
-    def set_advanced(
-        self, start_random_models=1, hill_climbing_steps=0, top_models_to_improve=0
-    ):
-        """
-        Advanced set of tuning parameters.
-
-        :param start_random_models: Number of not-so-random models to check for each algorithm.
-        :param hill_climbing_steps: Number of hill climbing steps during tuning.
-        :param top_models_to_improve: Number of top models (of each algorithm) which will be considered for improving in hill climbing steps.
-        """
-        self._start_random_models = start_random_models
-        self._hill_climbing_steps = hill_climbing_steps
-        self._top_models_to_improve = top_models_to_improve
-        self._tuner_params = {
-            "start_random_models": self._start_random_models,
-            "hill_climbing_steps": self._hill_climbing_steps,
-            "top_models_to_improve": self._top_models_to_improve,
-        }
-
-    def _set_results_dir(self):
-        if self._results_path is None:
-            found = False
-            for i in range(1, 10001):
-                self._results_path = f"AutoML_{i}"
-                if not os.path.exists(self._results_path):
-                    found = True
-                    break
-            if not found:
-                raise AutoMLException(
-                    "Cannot create directory for AutoML results")
-
-        if os.path.exists(self._results_path) and os.path.exists(
-            os.path.join(self._results_path, "params.json")
-        ):
-            print(f"Directory {self._results_path} already exists")
-            self.load()
-        elif self._results_path is not None:
-
-            if not os.path.exists(self._results_path):
-                print(f"Create directory {self._results_path}")
-                try:
-                    os.mkdir(self._results_path)
-                except Exception as e:
-                    raise AutoMLException(
-                        f"Cannot create directory {self._results_path}"
-                    )
-            elif os.path.exists(self._results_path) and len(
-                os.listdir(self._results_path)
-            ):
-                raise AutoMLException(
-                    f"Cannot set directory for AutoML. Directory {self._results_path} is not empty."
-                )
-        else:
-            raise AutoMLException("Cannot set directory for AutoML results")
->>>>>>> dedc8fef
 
     def load(self):
         logger.info("Loading AutoML models ...")
@@ -483,68 +145,6 @@
             model.get_name(), model.get_type(), self._fit_level, model.get_train_time()
         )
 
-<<<<<<< HEAD
-=======
-        if self._model_time_limit is not None:
-            k = self._validation.get("k_folds", 1.0)
-            return self._model_time_limit / k
-
-        if self._fit_level == "simple_algorithms":
-            return None
-        if self._fit_level == "default_algorithms":
-            return None
-
-        tune_algorithms = [
-            a
-            for a in self._algorithms
-            if a not in ["Baseline", "Linear", "Decision Tree", "Nearest Neighbors"]
-        ]
-        tune_algs_cnt = len(tune_algorithms)
-        if tune_algs_cnt == 0:
-            return None
-
-        time_elapsed = time.time() - self._start_time
-        time_left = self._total_time_limit - time_elapsed
-
-        k_folds = self._validation.get("k_folds", 1.0)
-
-        if self._fit_level == "not_so_random":
-            tt = (
-                self._total_time_limit
-                - self._time_spend["simple_algorithms"]
-                - self._time_spend["default_algorithms"]
-            )
-            if self._stack_models:
-                tt *= (
-                    0.6
-                )  # leave some time for stacking (approx. 40% for stacking of time left)
-            tt /= 2.0  # leave some time for hill-climbing
-            tt /= tune_algs_cnt  # give time equally for each algorithm
-            tt /= k_folds  # time is per learner (per fold)
-            return tt
-
-        if self._fit_level == "hill_climbing":
-            tt = (
-                self._total_time_limit
-                - self._time_spend["simple_algorithms"]
-                - self._time_spend["default_algorithms"]
-                - self._time_spend["not_so_random"]
-            )
-            if self._stack_models:
-                tt *= (
-                    0.4
-                )  # leave some time for stacking (approx. 60% for stacking of time left)
-            tt /= tune_algs_cnt  # give time equally for each algorithm
-            tt /= k_folds  # time is per learner (per fold)
-            return tt
-
-        if self._stack_models and self._fit_level == "stack":
-            tt = time_left
-            tt /= tune_algs_cnt  # give time equally for each algorithm
-            tt /= k_folds  # time is per learner (per fold)
-            return tt
-
->>>>>>> dedc8fef
     def create_dir(self, model_path):
         if not os.path.exists(model_path):
             try:
@@ -557,23 +157,16 @@
 
         # do we have enough time to train?
         # if not, skip
-<<<<<<< HEAD
         if not self._time_ctrl.enough_time(
             params["learner"]["model_type"], self._fit_level
         ):
             logger.info(f"Cannot train {params['name']} because of the time constraint")
-=======
-        if not self._enough_time_to_train(params["learner"]["model_type"]):
-            logger.info(
-                f"Cannot train {params['name']} because of the time constraint")
->>>>>>> dedc8fef
             return False
 
             # let's create directory to log all training artifacts
             model_path = os.path.join(self._results_path, params["name"])
             self.create_dir(model_path)
 
-<<<<<<< HEAD
         # prepare callbacks
         early_stop = EarlyStopping(
             {"metric": {"name": self._eval_metric}, "log_to_dir": model_path}
@@ -589,21 +182,6 @@
                 "min_steps": params["additional"].get("min_steps"),
             }
         )
-=======
-            # prepare callbacks
-            early_stop = EarlyStopping(
-                {"metric": {"name": self._optimize_metric}, "log_to_dir": model_path}
-            )
-
-            learner_time_constraint = LearnerTimeConstraint(
-                {
-                    "learner_time_limit": self._get_learner_time_limit(
-                        params["learner"]["model_type"]
-                    ),
-                    "min_steps": params["additional"].get("min_steps"),
-                }
-            )
->>>>>>> dedc8fef
 
             total_time_constraint = TotalTimeConstraint(
                 {
@@ -786,178 +364,23 @@
             self.train_model(params)
         """
 
-<<<<<<< HEAD
     def _save_data(self, X, y):
-=======
-    def _set_ml_task(self, y):
-        """ Set and validate the ML task.
-
-        If ML task is not set, it trys to guess ML task based on count of unique values in the target.
-        Then it performs validation.
-        """
-        # if not set, guess
-        if self._ml_task is None:
-            target_unique_cnt = len(np.unique(y[~pd.isnull(y)]))
-            if target_unique_cnt == 2:
-                self._ml_task = BINARY_CLASSIFICATION
-            elif target_unique_cnt <= 20:
-                self._ml_task = MULTICLASS_CLASSIFICATION
-            else:
-                self._ml_task = REGRESSION
-        # validation
-        if self._ml_task not in AlgorithmsRegistry.get_supported_ml_tasks():
-            raise Exception(
-                "Unknow Machine Learning task {}."
-                " Supported tasks are: {}".format(
-                    self._ml_task, AlgorithmsRegistry.get_supported_ml_tasks()
-                )
-            )
-        if self._ml_task == REGRESSION:
-            if "stratify" in self._validation:
-                del self._validation["stratify"]
-        logger.info("AutoML task to be solved: {}".format(self._ml_task))
-        print(f"AutoML task to be solved: { self._ml_task}")
->>>>>>> dedc8fef
 
         self._X_path = os.path.join(self._results_path, "X.parquet")
         self._y_path = os.path.join(self._results_path, "y.parquet")
 
-<<<<<<< HEAD
         X.to_parquet(self._X_path, index=False)
-=======
-        If algorithms are not set, all algorithms from registry are used.
-        Then perform vadlidation of algorithms.
-        """
-        if len(self._algorithms) == 0:
-            self._algorithms = list(
-                AlgorithmsRegistry.registry[self._ml_task].keys())
-
-        for a in self._algorithms:
-            if a not in list(AlgorithmsRegistry.registry[self._ml_task].keys()):
-                raise AutoMLException(
-                    "The algorithm {} is not allowed to use for ML task: {}. Allowed algorithms: {}".format(
-                        a,
-                        self._ml_task,
-                        list(
-                            AlgorithmsRegistry.registry[self._ml_task].keys()),
-                    )
-                )
-        logger.info("AutoML will use algorithms: {}".format(self._algorithms))
-        print(f"AutoML will use algorithms: {self._algorithms}")
-
-    def _set_metric(self):
-        """ Set and validate the metric to be optimized. """
-        if self._ml_task == BINARY_CLASSIFICATION:
-            if self._user_set_optimize_metric is None:
-                self._optimize_metric = "logloss"
-            elif self._user_set_optimize_metric not in ["logloss", "auc"]:
-                raise AutoMLException(
-                    "Metric {} is not allowed in ML task: {}".format(
-                        self._user_set_optimize_metric, self._ml_task
-                    )
-                )
-            else:
-                self._optimize_metric = self._user_set_optimize_metric
-        elif self._ml_task == MULTICLASS_CLASSIFICATION:
-            if self._user_set_optimize_metric is None:
-                self._optimize_metric = "logloss"
-            elif self._user_set_optimize_metric not in ["logloss"]:
-                raise AutoMLException(
-                    "Metric {} is not allowed in ML task: {}".format(
-                        self._user_set_optimize_metric, self._ml_task
-                    )
-                )
-            else:
-                self._optimize_metric = self._user_set_optimize_metric
-        elif self._ml_task == REGRESSION:
-            if self._user_set_optimize_metric is None:
-                self._optimize_metric = "rmse"
-            elif self._user_set_optimize_metric not in ["rmse"]:
-                raise AutoMLException(
-                    "Metric {} is not allowed in ML task: {}".format(
-                        self._user_set_optimize_metric, self._ml_task
-                    )
-                )
-            else:
-                self._optimize_metric = self._user_set_optimize_metric
-        logger.info(
-            "AutoML will optimize for metric: {0}".format(
-                self._optimize_metric)
-        )
-        print(f"AutoML will optimize for metric: {self._optimize_metric}")
-
-    def _check_imbalanced(self, y):
-        v = y.value_counts()
-        # at least 10 samples of each class
-        ii = v < 10
-        if np.sum(ii):
-            raise AutoMLException(
-                f"There need to be at least 10 samples of each class, for class {list(v[ii].index)} there is {v[ii].values} samples"
-            )
-        # at least 1% of all samples for each class
-        v = y.value_counts(normalize=True) * 100.0
-        ii = v < 1.0
-        if np.sum(ii):
-            raise AutoMLException(
-                f"There need to be at least 1% of samples of each class, for class {list(v[ii].index)} there is {v[ii].values} % of samples"
-            )
-
-    # TODO: Support multiple type inputs
-    def _initial_prep(self, X_train, y_train, X_validation=None, y_validation=None):
-
-        if not isinstance(X_train, pd.DataFrame):
-            X_train = pd.DataFrame(X_train)
-
-        if not isinstance(X_train.columns[0], str):
-            X_train.columns = [str(c) for c in X_train.columns]
-
-        X_train.reset_index(drop=True, inplace=True)
-
-        if isinstance(y_train, pd.DataFrame):
-            if "target" not in y_train.columns:
-                raise AutoMLException(
-                    "y_train should be Numpy array, Pandas Series or DataFrame with column 'target' "
-                )
-            else:
-                y_train = y_train["target"]
-        y_train = pd.Series(np.array(y_train), name="target")
-
-        X_train, y_train = ExcludeRowsMissingTarget.transform(
-            X_train, y_train, warn=True
-        )
-
-        return X_train, y_train, X_validation, y_validation
-
-    def _save_data(self, X_train, y_train, X_validation=None, y_validation=None):
-
-        self._X_train_path = os.path.join(
-            self._results_path, "X_train.parquet")
-        self._y_train_path = os.path.join(
-            self._results_path, "y_train.parquet")
-
-        X_train.to_parquet(self._X_train_path, index=False)
->>>>>>> dedc8fef
 
         if self._ml_task == MULTICLASS_CLASSIFICATION:
             y = y.astype(str)
 
-<<<<<<< HEAD
         y.to_parquet(self._y_path, index=False)
-=======
-        pd.DataFrame({"target": y_train}).to_parquet(
-            self._y_train_path, index=False)
->>>>>>> dedc8fef
 
         self._validation_strategy["X_path"] = self._X_path
         self._validation_strategy["y_path"] = self._y_path
         self._validation_strategy["results_path"] = self._results_path
 
-<<<<<<< HEAD
         columns_and_target_info = DataInfo.compute(X, y, self._ml_task)
-=======
-        columns_and_target_info = DataInfo.compute(
-            X_train, y_train, self._ml_task)
->>>>>>> dedc8fef
 
         self._data_info = {
             "columns": X.columns.tolist(),
@@ -1023,7 +446,6 @@
                 f"Number of features of the model must match the input. Model n_features is {self.n_features}%s and input n_features is {n_features} %s. Reshape your data."
             )
 
-<<<<<<< HEAD
     # This method builds pandas.Dataframe from input. The input can be numpy.ndarray, matrix, or pandas.Dataframe
     # This method is used to build dataframes in `fit()` and in `predict`. That's the reason y can be None (`predict()` method)
     def _build_dataframe(self, X, y):
@@ -1037,38 +459,12 @@
             X = pd.DataFrame(
                 X, columns=["feature_" + str(i) for i in range(1, len(X[0]) + 1)]
             )
-=======
-    def fit(self, X_train, y_train, X_validation=None, y_validation=None) -> None:
-        """
-        Fit the AutoML model.
-
-        Parameters
-        ----------
-        X_train : list or numpy.ndarray or pandas.DataFrame
-            Training data
-        y_train : list or numpy.ndarray or pandas.DataFrame
-            Training targets
-        X_validation : list or numpy.ndarray or pandas.DataFrame
-            Validation data
-        y_validation : list or numpy.ndarray or pandas.DataFrame
-            Targets for validation data
-        """
-
-        try:
-
-            self.load_progress()
-
-            if self._fit_level == "finished":
-                print("AutoML is trained. Skipping fit step ...")
-                return
->>>>>>> dedc8fef
 
         # Enforce X_train columns to be string
         X.columns = X.columns.astype(str)
 
         X.reset_index(drop=True, inplace=True)
 
-<<<<<<< HEAD
         if y is None:
             return X
 
@@ -1134,15 +530,6 @@
         self._all_params = {}
         self._n_features = None
         ######################################################################################
-=======
-            if not isinstance(X_train, (pd.DataFrame)):
-                raise AutoMLException(
-                    "AutoML needs X_train matrix to be a Pandas DataFrame"
-                )
-
-            # EDA
-            if self._explain_level == 2:
->>>>>>> dedc8fef
 
         try:
 
@@ -1297,33 +684,9 @@
                 "This model has not been fitted yet. Please call `fit()` with some data first."
             )
 
-<<<<<<< HEAD
     def _base_predict(self, X):
         self._check_is_fitted()
         self._validate_X_predict(X)
-=======
-        Parameters
-        ----------
-        X : pandas.DataFrame
-            The Pandas DataFrame with input data. The input data should have the same columns as data used for training, otherwise the `AutoMLException` will be raised.
-
-        Returns
-        -------
-        predictions : numpy.ndarray
-            One-dimensional array of class label for each object.
-
-        Raises
-        ------
-        AutoMLException
-            The input data doesn't have the same columns as data used for training.
-            Model has not yet been fitted.
-        """
-
-        # Check if AutoML is fitted
-        if self._best_model is None:
-            raise AutoMLException(
-                "Model has not yeet been fitted. Please call `fit()` first.")
->>>>>>> dedc8fef
 
         X = self._build_dataframe(X)
         if not isinstance(X.columns[0], str):
@@ -1366,17 +729,9 @@
                 neg_label = int(neg_label)
                 pos_label = int(pos_label)
             # assume that it is binary classification
-<<<<<<< HEAD
             predictions["label"] = (
                 predictions.iloc[:, 1] > self._best_model._threshold
             ).astype(np.int32)
-=======
-            predictions["label"] = predictions.iloc[:,
-                                                    1] > self._best_model._threshold
-            predictions["label"] = predictions["label"].map(
-                {True: pos_label, False: neg_label}
-            )
->>>>>>> dedc8fef
             return predictions
         elif self._ml_task == MULTICLASS_CLASSIFICATION:
             target_is_numeric = self._data_info.get("target_is_numeric", False)
