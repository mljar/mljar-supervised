--- conflicted
+++ resolved
@@ -126,7 +126,6 @@
                 inform["missing"].append(
                     pd.isnull(X_train[col]).sum() * 100 / X_train.shape[0]
                 )
-<<<<<<< HEAD
                 chart.set_xticklabels(chart.get_xticklabels(), rotation=90)
                 plt.title(f"{col} class distribution")
                 plt.tight_layout(pad=2.0)
@@ -174,8 +173,6 @@
             inform["missing"].append(
                 pd.isnull(X_train[col]).sum() * 100 / X_train.shape[0]
             )
-=======
->>>>>>> da013d6b
 
                 inform["unique"].append(int(X_train[col].nunique()))
                 inform["plot"].append(f"![]({col}.png)")
