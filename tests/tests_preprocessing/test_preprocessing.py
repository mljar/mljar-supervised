--- conflicted
+++ resolved
@@ -120,10 +120,6 @@
         params_json = ps.to_json()
         self.assertEqual(len(params_json), 1)  # should store params only
         self.assertTrue("params" in params_json)
-<<<<<<< HEAD
-        
-=======
->>>>>>> 97f4f102
 
     def test_run_fill_median_convert_integer(self):
         # training data
